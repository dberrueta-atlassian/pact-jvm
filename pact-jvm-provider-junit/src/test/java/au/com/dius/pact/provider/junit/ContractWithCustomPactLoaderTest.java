package au.com.dius.pact.provider.junit;

import au.com.dius.pact.provider.junit.loader.PactSource;
import au.com.dius.pact.provider.junit.target.HttpTarget;
import au.com.dius.pact.provider.junit.target.Target;
import au.com.dius.pact.provider.junit.target.TestTarget;
import com.github.restdriver.clientdriver.ClientDriverRule;
import org.apache.http.HttpRequest;
import org.junit.Before;
import org.junit.BeforeClass;
import org.junit.ClassRule;
import org.junit.runner.RunWith;
import org.slf4j.Logger;
import org.slf4j.LoggerFactory;

import static com.github.restdriver.clientdriver.RestClientDriver.giveEmptyResponse;
import static com.github.restdriver.clientdriver.RestClientDriver.onRequestTo;

@RunWith(PactRunner.class)
@Provider("myAwesomeService")
@PactSource(GitPactLoader.class)
@Git("http://myhost/pacts")
public class ContractWithCustomPactLoaderTest {

    // NOTE: this is just an example of embedded service that listens to requests, you should start here real service
    @ClassRule
<<<<<<< HEAD
    public static final ClientDriverRule embeddedService = new ClientDriverRule(9332);
    private static final Logger LOGGER = LoggerFactory.getLogger(ContractTest.class);
    @TestTarget
    public final Target target = new HttpTarget(9332);
=======
    public static final ClientDriverRule embeddedService = new ClientDriverRule(10332);
    private static final Logger LOGGER = LoggerFactory.getLogger(ContractTest.class);
    @TestTarget
    public final Target target = new HttpTarget(10332);
>>>>>>> 00f03169

    @BeforeClass
    public static void setUpService() {
        //Run DB, create schema
        //Run service
        //...
    }

    @Before
    public void before() {
        // Rest data
        // Mock dependent service responses
        // ...
        embeddedService.addExpectation(
                onRequestTo("/data"), giveEmptyResponse()
        );
    }

    @State("default")
    public void toDefaultState() {
        // Prepare service before interaction that require "default" state
        // ...
        LOGGER.info("Now service in default state");
    }

    @State("state 2")
    public void toState2() {
        LOGGER.info("Now service in state 2");
    }

    @TargetRequestFilter
    public void exampleRequestFilter(HttpRequest request) {
        LOGGER.info("exampleRequestFilter called: " + request);
    }
}
<|MERGE_RESOLUTION|>--- conflicted
+++ resolved
@@ -24,17 +24,10 @@
 
     // NOTE: this is just an example of embedded service that listens to requests, you should start here real service
     @ClassRule
-<<<<<<< HEAD
-    public static final ClientDriverRule embeddedService = new ClientDriverRule(9332);
-    private static final Logger LOGGER = LoggerFactory.getLogger(ContractTest.class);
-    @TestTarget
-    public final Target target = new HttpTarget(9332);
-=======
     public static final ClientDriverRule embeddedService = new ClientDriverRule(10332);
     private static final Logger LOGGER = LoggerFactory.getLogger(ContractTest.class);
     @TestTarget
     public final Target target = new HttpTarget(10332);
->>>>>>> 00f03169
 
     @BeforeClass
     public static void setUpService() {
