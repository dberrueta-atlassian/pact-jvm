--- conflicted
+++ resolved
@@ -23,10 +23,7 @@
 import java.net.URI;
 import java.text.MessageFormat;
 import java.util.ArrayList;
-<<<<<<< HEAD
-=======
 import java.util.Arrays;
->>>>>>> 0bac2ba8
 import java.util.Collections;
 import java.util.List;
 import java.util.concurrent.Callable;
@@ -78,49 +75,7 @@
     }
 
     public List<Pact> load(final String providerName) throws IOException {
-<<<<<<< HEAD
-        final HttpResponse httpResponse;
-        try {
-          final URI brokerUri = new URIBuilder().setScheme(parseExpressions(pactBrokerProtocol))
-            .setHost(parseExpressions(pactBrokerHost))
-            .setPort(Integer.parseInt(parseExpressions(pactBrokerPort)))
-            .setPath(MessageFormat.format(PACT_URL_PATTERN, providerName))
-            .build();
-          if (httpResponseCallable == null) {
-            httpResponseCallable = new Callable<HttpResponse>() {
-              @Override
-              public HttpResponse call() throws Exception {
-                return Request.Get(brokerUri)
-                  .setHeader(HttpHeaders.ACCEPT, "application/hal+json")
-                  .execute().returnResponse();
-              }
-            };
-          }
-          httpResponse = retryer.call(httpResponseCallable);
-        } catch (final Exception e) {
-            throw new IOException("Was not able load pacts from broker", e);
-        }
-
-      final int statusCode = httpResponse.getStatusLine().getStatusCode();
-        if (statusCode == 404) {
-            LOGGER.warn("There are no pacts found for the service '" + providerName + "'");
-            return Collections.emptyList();
-        }
-
-        if (statusCode / 100 != 2) {
-            throw new RuntimeException("Pact broker responded with status: " + statusCode +
-                    "\n payload: '" + IOUtils.toString(httpResponse.getEntity().getContent()) + "'");
-        }
-
-        final JsonNode fullList = OBJECT_MAPPER.readTree(httpResponse.getEntity().getContent());
-        JsonNode path = fullList.path("_links").path("pacts");
-        List<Pact> pacts = new ArrayList<Pact>();
-        for (JsonNode jsonNode: path) {
-            pacts.add(PactReader.loadPact(jsonNode.get("href").asText()));
-        }
-        return pacts;
-=======
-      List<Pact> pacts = new ArrayList<>();
+      List<Pact> pacts = new ArrayList<Pact>();
       for (String tag: pactBrokerTags) {
         pacts.addAll(loadPactsForProvider(providerName, tag));
       }
@@ -139,16 +94,20 @@
       } else {
         uriBuilder.setPath(MessageFormat.format(PACT_URL_PATTERN_WITH_TAG, providerName, tag));
       }
-      URI brokerUri = uriBuilder.build();
+      final URI brokerUri = uriBuilder.build();
       if (httpResponseCallable == null) {
-        httpResponseCallable = () -> Request.Get(brokerUri)
-          .setHeader(HttpHeaders.ACCEPT, "application/hal+json")
-          .execute().returnResponse();
+        httpResponseCallable = new Callable<HttpResponse>() {
+          @Override
+          public HttpResponse call() throws Exception {
+            return Request.Get(brokerUri)
+              .setHeader(HttpHeaders.ACCEPT, "application/hal+json")
+              .execute().returnResponse();
+          }
+        };
       }
       httpResponse = retryer.call(httpResponseCallable);
-    } catch (final ExecutionException | RetryException | URISyntaxException e) {
+    } catch (final Exception e) {
         throw new IOException("Was not able load pacts from broker", e);
->>>>>>> 0bac2ba8
     }
 
     final int statusCode = httpResponse.getStatusLine().getStatusCode();
@@ -162,12 +121,13 @@
                 "\n payload: '" + IOUtils.toString(httpResponse.getEntity().getContent()) + "'");
     }
 
-    final JsonNode fullList = OBJECT_MAPPER.readTree(httpResponse.getEntity().getContent());
-    return StreamSupport.stream(fullList.path("_links").path("pacts").spliterator(), false)
-            .map(jsonNode -> jsonNode.get("href").asText())
-            .map(PactReader::loadPact)
-            .map(obj -> (Pact) obj)
-            .collect(toList());
+      final JsonNode fullList = OBJECT_MAPPER.readTree(httpResponse.getEntity().getContent());
+      JsonNode path = fullList.path("_links").path("pacts");
+      List<Pact> pacts = new ArrayList<Pact>();
+      for (JsonNode jsonNode: path) {
+          pacts.add(PactReader.loadPact(jsonNode.get("href").asText()));
+      }
+      return pacts;
   }
 
   public Callable<HttpResponse> getHttpResponseCallable() {
