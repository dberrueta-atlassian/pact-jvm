package au.com.dius.pact.provider.junit.loader;

import au.com.dius.pact.model.Pact;
import au.com.dius.pact.model.PactReader;
import com.fasterxml.jackson.databind.DeserializationFeature;
import com.fasterxml.jackson.databind.JsonNode;
import com.fasterxml.jackson.databind.ObjectMapper;
import com.github.rholder.retry.Retryer;
import com.github.rholder.retry.RetryerBuilder;
import com.github.rholder.retry.StopStrategies;
import com.github.rholder.retry.WaitStrategies;
import com.google.common.base.Predicate;
import org.apache.commons.io.IOUtils;
import org.apache.http.HttpHeaders;
import org.apache.http.HttpResponse;
import org.apache.http.client.fluent.Request;
import org.apache.http.client.utils.URIBuilder;
import org.slf4j.Logger;
import org.slf4j.LoggerFactory;

import javax.annotation.Nullable;
import java.io.IOException;
import java.net.URI;
import java.text.MessageFormat;
import java.util.ArrayList;
import java.util.Arrays;
import java.util.Collections;
import java.util.List;
import java.util.concurrent.Callable;
import java.util.concurrent.TimeUnit;

import static au.com.dius.pact.provider.junit.sysprops.PactRunnerExpressionParser.parseExpressions;

/**
 * Out-of-the-box implementation of {@link PactLoader} that downloads pacts from Pact broker
 */
public class PactBrokerLoader implements PactLoader {
    private static final Logger LOGGER = LoggerFactory.getLogger(PactBrokerLoader.class);
    private static final String PACT_URL_PATTERN = "/pacts/provider/{0}/latest";
    private static final String PACT_URL_PATTERN_WITH_TAG = "/pacts/provider/{0}/latest/{1}";
    private static final ObjectMapper OBJECT_MAPPER = new ObjectMapper().disable(
      DeserializationFeature.FAIL_ON_UNKNOWN_PROPERTIES);

    private final String pactBrokerHost;
    private final String pactBrokerPort;
    private final String pactBrokerProtocol;
    private final List<String> pactBrokerTags;

    private final Retryer<HttpResponse> retryer = RetryerBuilder.<HttpResponse>newBuilder()
            .retryIfResult(new Predicate<HttpResponse>() {
                @Override
                public boolean apply(@Nullable HttpResponse response) {
                    return response.getStatusLine().getStatusCode() >= 500;
                }
            })
            .withWaitStrategy(WaitStrategies.exponentialWait(100, 1, TimeUnit.SECONDS))
            .withStopStrategy(StopStrategies.stopAfterDelay(5000))
            .build();
    private Callable<HttpResponse> httpResponseCallable;

    public PactBrokerLoader(final String pactBrokerHost, final String pactBrokerPort, final String pactBrokerProtocol) {
        this(pactBrokerHost, pactBrokerPort, pactBrokerProtocol, Collections.singletonList("latest"));
    }

    public PactBrokerLoader(final String pactBrokerHost, final String pactBrokerPort, final String pactBrokerProtocol,
                            final List<String> tags) {
      this.pactBrokerHost = pactBrokerHost;
      this.pactBrokerPort = pactBrokerPort;
      this.pactBrokerProtocol = pactBrokerProtocol;
      this.pactBrokerTags = tags;
    }

    public PactBrokerLoader(final PactBroker pactBroker) {
        this(pactBroker.host(), pactBroker.port(), pactBroker.protocol(), Arrays.asList(pactBroker.tags()));
    }

    public List<Pact> load(final String providerName) throws IOException {
      List<Pact> pacts = new ArrayList<Pact>();
      for (String tag: pactBrokerTags) {
        pacts.addAll(loadPactsForProvider(providerName, tag));
      }
      return pacts;
    }

  private List<Pact> loadPactsForProvider(final String providerName, final String tag) throws IOException {
    LOGGER.debug("Loading pacts from pact broker for provider " + providerName + " and tag " + tag);
    final HttpResponse httpResponse;
    try {
      URIBuilder uriBuilder = new URIBuilder().setScheme(parseExpressions(pactBrokerProtocol))
        .setHost(parseExpressions(pactBrokerHost))
        .setPort(Integer.parseInt(parseExpressions(pactBrokerPort)));
      if (tag.equals("latest")) {
        uriBuilder.setPath(MessageFormat.format(PACT_URL_PATTERN, providerName));
      } else {
        uriBuilder.setPath(MessageFormat.format(PACT_URL_PATTERN_WITH_TAG, providerName, tag));
      }
      final URI brokerUri = uriBuilder.build();
      if (httpResponseCallable == null) {
<<<<<<< HEAD
        httpResponseCallable = new Callable<HttpResponse>() {
          @Override
          public HttpResponse call() throws Exception {
            return Request.Get(brokerUri)
              .setHeader(HttpHeaders.ACCEPT, "application/hal+json")
              .execute().returnResponse();
          }
        };
      }
      httpResponse = retryer.call(httpResponseCallable);
    } catch (final Exception e) {
=======
        httpResponse = retryer.call(() -> Request.Get(brokerUri)
          .setHeader(HttpHeaders.ACCEPT, "application/hal+json")
          .execute().returnResponse());
      } else {
        httpResponse = retryer.call(httpResponseCallable);
      }
    } catch (final ExecutionException | RetryException | URISyntaxException e) {
>>>>>>> c0d110dd
        throw new IOException("Was not able load pacts from broker", e);
    }

    final int statusCode = httpResponse.getStatusLine().getStatusCode();
    if (statusCode == 404) {
        LOGGER.warn("There are no pacts found for the service '" + providerName + "' and tag '" + tag + "'");
        return Collections.emptyList();
    }

    if (statusCode / 100 != 2) {
        throw new RuntimeException("Pact broker responded with status: " + statusCode +
                "\n payload: '" + IOUtils.toString(httpResponse.getEntity().getContent()) + "'");
    }

      final JsonNode fullList = OBJECT_MAPPER.readTree(httpResponse.getEntity().getContent());
      JsonNode path = fullList.path("_links").path("pacts");
      List<Pact> pacts = new ArrayList<Pact>();
      for (JsonNode jsonNode: path) {
          pacts.add(PactReader.loadPact(jsonNode.get("href").asText()));
      }
      return pacts;
  }

  public Callable<HttpResponse> getHttpResponseCallable() {
    return httpResponseCallable;
  }

  public void setHttpResponseCallable(Callable<HttpResponse> httpResponseCallable) {
    this.httpResponseCallable = httpResponseCallable;
  }
}<|MERGE_RESOLUTION|>--- conflicted
+++ resolved
@@ -96,27 +96,18 @@
       }
       final URI brokerUri = uriBuilder.build();
       if (httpResponseCallable == null) {
-<<<<<<< HEAD
-        httpResponseCallable = new Callable<HttpResponse>() {
+        httpResponse = retryer.call(new Callable<HttpResponse>() {
           @Override
           public HttpResponse call() throws Exception {
             return Request.Get(brokerUri)
               .setHeader(HttpHeaders.ACCEPT, "application/hal+json")
               .execute().returnResponse();
           }
-        };
-      }
-      httpResponse = retryer.call(httpResponseCallable);
-    } catch (final Exception e) {
-=======
-        httpResponse = retryer.call(() -> Request.Get(brokerUri)
-          .setHeader(HttpHeaders.ACCEPT, "application/hal+json")
-          .execute().returnResponse());
+        });
       } else {
         httpResponse = retryer.call(httpResponseCallable);
       }
-    } catch (final ExecutionException | RetryException | URISyntaxException e) {
->>>>>>> c0d110dd
+    } catch (final Exception e) {
         throw new IOException("Was not able load pacts from broker", e);
     }
 
