--- conflicted
+++ resolved
@@ -5,18 +5,11 @@
 import com.fasterxml.jackson.databind.DeserializationFeature;
 import com.fasterxml.jackson.databind.JsonNode;
 import com.fasterxml.jackson.databind.ObjectMapper;
-<<<<<<< HEAD
-=======
 import com.github.rholder.retry.RetryException;
->>>>>>> 0ce2fbdb
 import com.github.rholder.retry.Retryer;
 import com.github.rholder.retry.RetryerBuilder;
 import com.github.rholder.retry.StopStrategies;
 import com.github.rholder.retry.WaitStrategies;
-<<<<<<< HEAD
-import com.google.common.base.Predicate;
-=======
->>>>>>> 0ce2fbdb
 import org.apache.commons.io.IOUtils;
 import org.apache.http.HttpHeaders;
 import org.apache.http.HttpResponse;
@@ -34,16 +27,12 @@
 import java.util.Collections;
 import java.util.List;
 import java.util.concurrent.Callable;
-<<<<<<< HEAD
-import java.util.concurrent.TimeUnit;
-=======
 import java.util.concurrent.ExecutionException;
 import java.util.concurrent.TimeUnit;
 import java.util.stream.StreamSupport;
 
 import static au.com.dius.pact.provider.junit.sysprops.PactRunnerExpressionParser.parseExpressions;
 import static java.util.stream.Collectors.toList;
->>>>>>> 0ce2fbdb
 
 /**
  * Out-of-the-box implementation of {@link PactLoader} that downloads pacts from Pact broker
@@ -82,17 +71,6 @@
     public List<Pact> load(final String providerName) throws IOException {
         final HttpResponse httpResponse;
         try {
-<<<<<<< HEAD
-            httpResponse = retryer.call(new Callable<HttpResponse>() {
-                @Override
-                public HttpResponse call() throws Exception {
-                    return Request.Get(uri)
-                            .setHeader(HttpHeaders.ACCEPT, "application/hal+json")
-                            .execute().returnResponse();
-                }
-            });
-        } catch (Exception e) {
-=======
           URI brokerUri = new URIBuilder().setScheme(parseExpressions(pactBrokerProtocol))
             .setHost(parseExpressions(pactBrokerHost))
             .setPort(Integer.parseInt(parseExpressions(pactBrokerPort)))
@@ -105,7 +83,6 @@
           }
           httpResponse = retryer.call(httpResponseCallable);
         } catch (final ExecutionException | RetryException | URISyntaxException e) {
->>>>>>> 0ce2fbdb
             throw new IOException("Was not able load pacts from broker", e);
         }
 
