package au.com.dius.pact.provider.junit;

import au.com.dius.pact.model.ProviderState;
import au.com.dius.pact.model.Interaction;
import au.com.dius.pact.model.Pact;
import au.com.dius.pact.provider.junit.target.Target;
import au.com.dius.pact.provider.junit.target.TestClassAwareTarget;
import au.com.dius.pact.provider.junit.target.TestTarget;
import org.apache.commons.lang3.ArrayUtils;
import org.apache.commons.lang3.StringUtils;
import org.apache.http.HttpRequest;
import org.junit.After;
import org.junit.Before;
import org.junit.Rule;
import org.junit.internal.runners.model.ReflectiveCallable;
import org.junit.internal.runners.statements.Fail;
import org.junit.internal.runners.statements.RunAfters;
import org.junit.internal.runners.statements.RunBefores;
import org.junit.rules.RunRules;
import org.junit.rules.TestRule;
import org.junit.runner.Description;
import org.junit.runner.Runner;
import org.junit.runner.notification.Failure;
import org.junit.runner.notification.RunNotifier;
import org.junit.runners.model.FrameworkField;
import org.junit.runners.model.FrameworkMethod;
import org.junit.runners.model.InitializationError;
import org.junit.runners.model.Statement;
import org.junit.runners.model.TestClass;

import java.lang.annotation.Annotation;
import java.util.ArrayList;
import java.util.List;
import java.util.Map;
import java.util.concurrent.ConcurrentHashMap;
import java.util.stream.Collectors;

import static org.junit.internal.runners.rules.RuleMemberValidator.RULE_METHOD_VALIDATOR;
import static org.junit.internal.runners.rules.RuleMemberValidator.RULE_VALIDATOR;

/**
 * Internal class to support pact test running
 * <p>
 * Developed with {@link org.junit.runners.BlockJUnit4ClassRunner} in mind
 */
class InteractionRunner extends Runner {
    private final TestClass testClass;
    private final Pact pact;

    private final ConcurrentHashMap<Interaction, Description> childDescriptions = new ConcurrentHashMap<>();

    public InteractionRunner(final TestClass testClass, final Pact pact) throws InitializationError {
        this.testClass = testClass;
        this.pact = pact;

        validate();
    }

    @Override
    public Description getDescription() {
        final Description description = Description.createSuiteDescription(testClass.getJavaClass());
        for (Interaction i: pact.getInteractions()) {
            description.addChild(describeChild(i));
        }
        return description;
    }

    protected Description describeChild(final Interaction interaction) {
      if (!childDescriptions.containsKey(interaction)) {
          childDescriptions.put(interaction, Description.createTestDescription(testClass.getJavaClass(),
            pact.getConsumer().getName() + " - " + interaction.getDescription()));
      }
      return childDescriptions.get(interaction);
    }

    // Validation
    protected void validate() throws InitializationError {
        final List<Throwable> errors = new ArrayList<>();

        validatePublicVoidNoArgMethods(Before.class, false, errors);
        validatePublicVoidNoArgMethods(After.class, false, errors);
        validateStateChangeMethods(State.class, false, errors);
        validateConstructor(errors);
        validateTestTarget(errors);
        validateRules(errors);
        validateTargetRequestFilters(errors);

        if (!errors.isEmpty()) {
            throw new InitializationError(errors);
        }
    }

  private void validateStateChangeMethods(final Class<? extends Annotation> annotation, final boolean isStatic, final List<Throwable> errors) {
    testClass.getAnnotatedMethods(annotation).forEach(method -> {
      method.validatePublicVoid(isStatic, errors);
      if (method.getMethod().getParameterCount() == 1 && !Map.class.isAssignableFrom(method.getMethod().getParameterTypes()[0])) {
        errors.add(new Exception("Method " + method.getName() + " should take only a single Map parameter"));
      } else if (method.getMethod().getParameterCount() > 1) {
        errors.add(new Exception("Method " + method.getName() + " should either take no parameters or a single Map parameter"));
      }
    });
  }

  private void validateTargetRequestFilters(final List<Throwable> errors) {
    testClass.getAnnotatedMethods(TargetRequestFilter.class)
      .stream().forEach(method -> {
        method.validatePublicVoid(false, errors);
        if (method.getMethod().getParameterTypes().length != 1) {
          errors.add(new Exception("Method " + method.getName() + " should take only a single HttpRequest parameter"));
        } else if (!HttpRequest.class.isAssignableFrom(method.getMethod().getParameterTypes()[0])) {
          errors.add(new Exception("Method " + method.getName() + " should take only a single HttpRequest parameter"));
        }
      });
  }

  protected void validatePublicVoidNoArgMethods(final Class<? extends Annotation> annotation, final boolean isStatic, final List<Throwable> errors) {
    testClass.getAnnotatedMethods(annotation).stream().forEach(method -> method.validatePublicVoidNoArg(isStatic, errors));
  }

    protected void validateConstructor(final List<Throwable> errors) {
        if (!hasOneConstructor()) {
            errors.add(new Exception("Test class should have exactly one public constructor"));
        }
        if (!testClass.isANonStaticInnerClass()
                && hasOneConstructor()
                && (testClass.getOnlyConstructor().getParameterTypes().length != 0)) {
            errors.add(new Exception("Test class should have exactly one public zero-argument constructor"));
        }
    }

    protected boolean hasOneConstructor() {
        return testClass.getJavaClass().getConstructors().length == 1;
    }

    protected void validateTestTarget(final List<Throwable> errors) {
        final List<FrameworkField> annotatedFields = testClass.getAnnotatedFields(TestTarget.class);
        if (annotatedFields.size() != 1) {
            errors.add(new Exception("Test class should have exactly one field annotated with " + TestTarget.class.getName()));
        } else if (!Target.class.isAssignableFrom(annotatedFields.get(0).getType())) {
            errors.add(new Exception("Field annotated with " + TestTarget.class.getName() + " should implement " + Target.class.getName() + " interface"));
        }
    }

    protected void validateRules(final List<Throwable> errors) {
        RULE_VALIDATOR.validate(testClass, errors);
        RULE_METHOD_VALIDATOR.validate(testClass, errors);
    }

    // Running
    public void run(final RunNotifier notifier) {
        for (final Interaction interaction : pact.getInteractions()) {
            final Description description = describeChild(interaction);
            notifier.fireTestStarted(description);
            try {
                interactionBlock(interaction).evaluate();
            } catch (final Throwable e) {
                notifier.fireTestFailure(new Failure(description, e));
            } finally {
                notifier.fireTestFinished(description);
            }
        }
    }

    protected Object createTest() throws Exception {
        return testClass.getOnlyConstructor().newInstance();
    }

    protected Statement interactionBlock(final Interaction interaction) {
        //1. prepare object
        //2. get Target
        //3. run Rule`s
        //4. run Before`s
        //5. run OnStateChange`s
        //6. run test
        //7. run After`s
        final Object test;
        try {
            test = new ReflectiveCallable() {
                @Override
                protected Object runReflectiveCall() throws Throwable {
                    return createTest();
                }
            }.run();
        } catch (Throwable e) {
            return new Fail(e);
        }
        final Target target = testClass.getAnnotatedFieldValues(test, TestTarget.class, Target.class).get(0);
        if (target instanceof TestClassAwareTarget) {
          ((TestClassAwareTarget) target).setTestClass(testClass, test);
        }

        Statement statement = new Statement() {
            @Override
            public void evaluate() throws Throwable {
                target.testInteraction(pact.getConsumer().getName(), interaction);
            }
        };
        statement = withStateChanges(interaction, test, statement);
        statement = withBefores(interaction, test, statement);
        statement = withRules(interaction, test, statement);
        statement = withAfters(interaction, test, statement);
        return statement;
    }

    protected Statement withStateChanges(final Interaction interaction, final Object target, final Statement statement) {
<<<<<<< HEAD
        if (!interaction.getProviderStates().isEmpty()) {
          Statement stateChange = statement;
          for (ProviderState state: interaction.getProviderStates()) {
            stateChange = new RunStateChanges(stateChange,
              testClass.getAnnotatedMethods(State.class)
                .stream().filter(ann -> ArrayUtils.contains(ann.getAnnotation(State.class).value(), state.getName()))
                .collect(Collectors.toList()), target, state);
          }
          return stateChange;
=======
        if (StringUtils.isNotEmpty(interaction.getProviderState())) {
            final String state = interaction.getProviderState();
            final List<FrameworkMethod> onStateChange = new ArrayList<FrameworkMethod>();
            for (FrameworkMethod ann: testClass.getAnnotatedMethods(State.class)) {
                if (ArrayUtils.contains(ann.getAnnotation(State.class).value(), state)) {
                    onStateChange.add(ann);
                }
            }
            if (onStateChange.isEmpty()) {
              return new Fail(new MissingStateChangeMethod("MissingStateChangeMethod: Did not find a test class method annotated with @State(\"" + state + "\")"));
            }
            return new RunBefores(statement, onStateChange, target);
>>>>>>> 890d0c6d
        } else {
            return statement;
        }
    }

    protected Statement withBefores(final Interaction interaction, final Object target, final Statement statement) {
        final List<FrameworkMethod> befores = testClass.getAnnotatedMethods(Before.class);
        return befores.isEmpty() ? statement : new RunBefores(statement, befores, target);
    }

    protected Statement withAfters(final Interaction interaction, final Object target, final Statement statement) {
        final List<FrameworkMethod> afters = testClass.getAnnotatedMethods(After.class);
        return afters.isEmpty() ? statement : new RunAfters(statement, afters, target);
    }

    protected Statement withRules(final Interaction interaction, final Object target, final Statement statement) {
        final List<TestRule> testRules = testClass.getAnnotatedMethodValues(target, Rule.class, TestRule.class);
        testRules.addAll(testClass.getAnnotatedFieldValues(target, Rule.class, TestRule.class));
        return testRules.isEmpty() ? statement : new RunRules(statement, testRules, describeChild(interaction));
    }
}<|MERGE_RESOLUTION|>--- conflicted
+++ resolved
@@ -203,30 +203,20 @@
     }
 
     protected Statement withStateChanges(final Interaction interaction, final Object target, final Statement statement) {
-<<<<<<< HEAD
         if (!interaction.getProviderStates().isEmpty()) {
           Statement stateChange = statement;
           for (ProviderState state: interaction.getProviderStates()) {
-            stateChange = new RunStateChanges(stateChange,
-              testClass.getAnnotatedMethods(State.class)
-                .stream().filter(ann -> ArrayUtils.contains(ann.getAnnotation(State.class).value(), state.getName()))
-                .collect(Collectors.toList()), target, state);
+            List<FrameworkMethod> methods = testClass.getAnnotatedMethods(State.class)
+              .stream().filter(ann -> ArrayUtils.contains(ann.getAnnotation(State.class).value(), state.getName()))
+              .collect(Collectors.toList());
+            if (methods.isEmpty()) {
+              return new Fail(new MissingStateChangeMethod("MissingStateChangeMethod: Did not find a test class method annotated with @State(\""
+                + state.getName() + "\")"));
+            } else {
+              stateChange = new RunStateChanges(stateChange, methods, target, state);
+            }
           }
           return stateChange;
-=======
-        if (StringUtils.isNotEmpty(interaction.getProviderState())) {
-            final String state = interaction.getProviderState();
-            final List<FrameworkMethod> onStateChange = new ArrayList<FrameworkMethod>();
-            for (FrameworkMethod ann: testClass.getAnnotatedMethods(State.class)) {
-                if (ArrayUtils.contains(ann.getAnnotation(State.class).value(), state)) {
-                    onStateChange.add(ann);
-                }
-            }
-            if (onStateChange.isEmpty()) {
-              return new Fail(new MissingStateChangeMethod("MissingStateChangeMethod: Did not find a test class method annotated with @State(\"" + state + "\")"));
-            }
-            return new RunBefores(statement, onStateChange, target);
->>>>>>> 890d0c6d
         } else {
             return statement;
         }
