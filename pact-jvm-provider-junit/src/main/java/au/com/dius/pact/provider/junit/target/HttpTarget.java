package au.com.dius.pact.provider.junit.target;

import au.com.dius.pact.model.BodyMismatch;
import au.com.dius.pact.model.BodyTypeMismatch;
import au.com.dius.pact.model.HeaderMismatch;
<<<<<<< HEAD
import au.com.dius.pact.model.Interaction;
=======
import au.com.dius.pact.model.OptionalBody;
>>>>>>> 74511dfc
import au.com.dius.pact.model.RequestResponseInteraction;
import au.com.dius.pact.model.Response;
import au.com.dius.pact.model.ResponseMatching$;
import au.com.dius.pact.model.ResponsePartMismatch;
import au.com.dius.pact.model.StatusMismatch;
import au.com.dius.pact.provider.ProviderClient;
import au.com.dius.pact.provider.ProviderInfo;
import au.com.dius.pact.provider.junit.TargetRequestFilter;
import org.apache.commons.collections.Closure;
import org.junit.runners.model.FrameworkMethod;
import org.junit.runners.model.TestClass;
import org.slf4j.Logger;
import org.slf4j.LoggerFactory;
import scala.collection.Seq;

import java.net.URL;
import java.util.List;
import java.util.Map;
import java.lang.AssertionError;

/**
 * Out-of-the-box implementation of {@link Target},
 * that run {@link RequestResponseInteraction} against http service and verify response
 */
public class HttpTarget implements TestClassAwareTarget {
<<<<<<< HEAD
  private static final Logger LOGGER = LoggerFactory.getLogger(HttpTarget.class);

=======
    private final String path;
>>>>>>> 74511dfc
    private final String host;
    private final int port;
    private final String protocol;
    private TestClass testClass;
    private Object testTarget;

  /**
     * @param host host of tested service
     * @param port port of tested service
     */
    public HttpTarget(final String host, final int port) {
        this("http", host, port);
    }

    /**
     * Host of tested service is assumed as "localhost"
     *
     * @param port port of tested service
     */
    public HttpTarget(final int port) {
        this("http", "localhost", port);
    }

    /**
     * @param host host of tested service
     * @param port port of tested service
     * @param protocol of tested service
     */
    public HttpTarget(final String protocol, final String host, final int port) {
        this(protocol, host, port, "/");
    }

    /**
     * @param host host of tested service
     * @param port port of tested service
     * @param protocol of tested service
     * @param path of the tested service
     */
    public HttpTarget(final String protocol, final String host, final int port, final String path) {
        this.host = host;
        this.port = port;
        this.protocol = protocol;
        this.path = path;
    }

    /**
     * @param url of the tested service
     */
    public HttpTarget(final URL url) {
        this(url.getProtocol() == null ? "http" : url.getProtocol(),
                url.getHost(),
                url.getPort() == -1 ? 8080 : url.getPort(),
                url.getPath() == null ? "/" : url.getPath());
    }

    /**
     * {@inheritDoc}
     */
    @Override
    public void testInteraction(final Interaction interaction) {
        final ProviderClient providerClient = new ProviderClient();
        providerClient.setProvider(getProviderInfo());
        RequestResponseInteraction reqResInteraction = (RequestResponseInteraction) interaction;
        providerClient.setRequest(reqResInteraction.getRequest());
        final Map<String, Object> actualResponse = (Map<String, Object>) providerClient.makeRequest();

        final Seq<ResponsePartMismatch> mismatches = ResponseMatching$.MODULE$.responseMismatches(
                reqResInteraction.getResponse(),
                new Response(
                        ((Integer) actualResponse.get("statusCode")).intValue(),
                        (Map<String, String>) actualResponse.get("headers"),
                        OptionalBody.body((String) actualResponse.get("data")))
        );

        if (!mismatches.isEmpty()) {
            throw getAssertionError(mismatches);
        }
    }

    private ProviderInfo getProviderInfo() {
        final ProviderInfo providerInfo = new ProviderInfo();
        providerInfo.setPort(port);
        providerInfo.setHost(host);
        providerInfo.setProtocol(protocol);
        providerInfo.setPath(path);

      final List<FrameworkMethod> methods = testClass.getAnnotatedMethods(TargetRequestFilter.class);
      if (testClass != null && !methods.isEmpty()) {
          providerInfo.setRequestFilter(new Closure() {
            @Override
            public void execute(Object httpRequest) {
              for (FrameworkMethod method: methods) {
                try {
                  method.invokeExplosively(testTarget, httpRequest);
                } catch (Throwable t) {
                  LOGGER.error("Request filter failed with an exception", t);
                  throw new AssertionError("Request filter method " + method.getName() + " failed with an exception");
                }
              }
            }
          });
        }

        return providerInfo;
    }

    private AssertionError getAssertionError(final Seq<ResponsePartMismatch> mismatches) {
        final StringBuilder result = new StringBuilder();
        for (ResponsePartMismatch mismatch: scala.collection.JavaConversions.seqAsJavaList(mismatches)) {
            result.append("\n");
            if (mismatch instanceof StatusMismatch) {
                final StatusMismatch statusMismatch = (StatusMismatch) mismatch;
                result.append("StatusMismatch - Expected status " + statusMismatch.expected() + " but was " +
                        statusMismatch.actual());
            } else if (mismatch instanceof HeaderMismatch) {
                result.append(((HeaderMismatch) mismatch).description());
            } else if (mismatch instanceof BodyTypeMismatch) {
                final BodyTypeMismatch bodyTypeMismatch = (BodyTypeMismatch) mismatch;
                result.append("BodyTypeMismatch - Expected body to have type '" + bodyTypeMismatch.expected() +
                        "' but was '" + bodyTypeMismatch.actual() + "'");
            } else if (mismatch instanceof BodyMismatch) {
                result.append(((BodyMismatch) mismatch).description());
            } else {
                result.append(mismatch.toString());
            }
        }
        return new AssertionError(result.toString());
    }

    @Override
    public void setTestClass(final TestClass testClass, final Object testTarget) {
      this.testClass = testClass;
      this.testTarget = testTarget;
    }
}<|MERGE_RESOLUTION|>--- conflicted
+++ resolved
@@ -3,11 +3,8 @@
 import au.com.dius.pact.model.BodyMismatch;
 import au.com.dius.pact.model.BodyTypeMismatch;
 import au.com.dius.pact.model.HeaderMismatch;
-<<<<<<< HEAD
 import au.com.dius.pact.model.Interaction;
-=======
 import au.com.dius.pact.model.OptionalBody;
->>>>>>> 74511dfc
 import au.com.dius.pact.model.RequestResponseInteraction;
 import au.com.dius.pact.model.Response;
 import au.com.dius.pact.model.ResponseMatching$;
@@ -33,12 +30,9 @@
  * that run {@link RequestResponseInteraction} against http service and verify response
  */
 public class HttpTarget implements TestClassAwareTarget {
-<<<<<<< HEAD
   private static final Logger LOGGER = LoggerFactory.getLogger(HttpTarget.class);
 
-=======
     private final String path;
->>>>>>> 74511dfc
     private final String host;
     private final int port;
     private final String protocol;
@@ -98,15 +92,15 @@
      * {@inheritDoc}
      */
     @Override
-    public void testInteraction(final Interaction interaction) {
+    public void testInteraction(final Interaction i) {
+        RequestResponseInteraction interaction = (RequestResponseInteraction) i;
         final ProviderClient providerClient = new ProviderClient();
         providerClient.setProvider(getProviderInfo());
-        RequestResponseInteraction reqResInteraction = (RequestResponseInteraction) interaction;
-        providerClient.setRequest(reqResInteraction.getRequest());
+        providerClient.setRequest(interaction.getRequest());
         final Map<String, Object> actualResponse = (Map<String, Object>) providerClient.makeRequest();
 
         final Seq<ResponsePartMismatch> mismatches = ResponseMatching$.MODULE$.responseMismatches(
-                reqResInteraction.getResponse(),
+                interaction.getResponse(),
                 new Response(
                         ((Integer) actualResponse.get("statusCode")).intValue(),
                         (Map<String, String>) actualResponse.get("headers"),
