--- conflicted
+++ resolved
@@ -1,53 +1,31 @@
 package au.com.dius.pact.provider.junit.target;
 
-<<<<<<< HEAD
-import au.com.dius.pact.model.BodyMismatch;
-import au.com.dius.pact.model.BodyTypeMismatch;
-import au.com.dius.pact.model.HeaderMismatch;
 import au.com.dius.pact.model.Interaction;
-import au.com.dius.pact.model.OptionalBody;
-=======
->>>>>>> 9b0067c7
 import au.com.dius.pact.model.RequestResponseInteraction;
 import au.com.dius.pact.provider.ConsumerInfo;
 import au.com.dius.pact.provider.ProviderInfo;
 import au.com.dius.pact.provider.ProviderVerifier;
 import au.com.dius.pact.provider.junit.Provider;
 import au.com.dius.pact.provider.junit.TargetRequestFilter;
-<<<<<<< HEAD
-import org.apache.commons.collections.Closure;
-import org.junit.runners.model.FrameworkMethod;
-import org.junit.runners.model.TestClass;
-import org.slf4j.Logger;
-import org.slf4j.LoggerFactory;
-import scala.collection.Seq;
-=======
 import au.com.dius.pact.provider.junit.VerificationReports;
 import au.com.dius.pact.provider.junit.sysprops.SystemPropertyResolver;
 import au.com.dius.pact.provider.junit.sysprops.ValueResolver;
 import au.com.dius.pact.provider.reporters.ReporterManager;
 import au.com.dius.pact.provider.reporters.VerifierReporter;
+import org.apache.commons.collections.Closure;
 import org.apache.commons.lang3.StringUtils;
-import org.apache.http.HttpRequest;
-import org.jooq.lambda.Seq;
-import org.jooq.lambda.tuple.Tuple2;
+import org.apache.commons.lang3.SystemUtils;
 import org.junit.runners.model.FrameworkMethod;
 import org.junit.runners.model.TestClass;
->>>>>>> 9b0067c7
+import org.slf4j.Logger;
+import org.slf4j.LoggerFactory;
 
 import java.io.File;
 import java.net.URL;
-import java.util.Arrays;
+import java.util.ArrayList;
 import java.util.HashMap;
 import java.util.List;
 import java.util.Map;
-<<<<<<< HEAD
-import java.lang.AssertionError;
-=======
-import java.util.Optional;
-import java.util.function.Consumer;
-import java.util.stream.Collectors;
->>>>>>> 9b0067c7
 
 /**
  * Out-of-the-box implementation of {@link Target},
@@ -117,38 +95,24 @@
      * {@inheritDoc}
      */
     @Override
-<<<<<<< HEAD
-    public void testInteraction(final Interaction i) {
-        RequestResponseInteraction interaction = (RequestResponseInteraction) i;
-        final ProviderClient providerClient = new ProviderClient();
-        providerClient.setProvider(getProviderInfo());
-        providerClient.setRequest(interaction.getRequest());
-        final Map<String, Object> actualResponse = (Map<String, Object>) providerClient.makeRequest();
-
-        final Seq<ResponsePartMismatch> mismatches = ResponseMatching$.MODULE$.responseMismatches(
-                interaction.getResponse(),
-                new Response(
-                        ((Integer) actualResponse.get("statusCode")).intValue(),
-                        (Map<String, String>) actualResponse.get("headers"),
-                        OptionalBody.body((String) actualResponse.get("data")))
-        );
-
-        if (!mismatches.isEmpty()) {
-            throw getAssertionError(mismatches);
-=======
-    public void testInteraction(final String consumerName, final RequestResponseInteraction interaction) {
+    public void testInteraction(final String consumerName, final Interaction interaction) {
+      if (!(interaction instanceof RequestResponseInteraction)) {
+        throw new AssertionError("HttpTarget can only validate RequestResponseInteractions. Received a " +
+          interaction.getClass().getSimpleName());
+      }
+
+      RequestResponseInteraction rri = (RequestResponseInteraction) interaction;
       ProviderInfo provider = getProviderInfo();
       ConsumerInfo consumer = new ConsumerInfo(consumerName);
-      ProviderVerifier verifier = setupVerifier(interaction, provider, consumer);
-
-      Map<String, Object> failures = new HashMap<>();
+      ProviderVerifier verifier = setupVerifier(rri, provider, consumer);
+
+      Map<String, Object> failures = new HashMap<String, Object>();
       verifier.verifyResponseFromProvider(provider, interaction, interaction.getDescription(), failures);
 
       try {
         if (!failures.isEmpty()) {
           verifier.displayFailures(failures);
           throw getAssertionError(failures);
->>>>>>> 9b0067c7
         }
       } finally {
         verifier.finialiseReports();
@@ -192,14 +156,16 @@
     if (reportingEnabled) {
       File reportDir = new File(reportDirectory);
       reportDir.mkdirs();
-      verifier.setReporters(Seq.of(reports)
-        .filter(r -> !r.isEmpty())
-        .map(r -> {
-          VerifierReporter reporter = ReporterManager.createReporter(r.trim());
+      List<VerifierReporter> reportsList = new ArrayList<VerifierReporter>();
+      for (String report: reports) {
+        if (!report.isEmpty()) {
+          VerifierReporter reporter = ReporterManager.createReporter(report.trim());
           reporter.setReportDir(reportDir);
           reporter.setReportFile(new File(reportDir, name + " - " + description + reporter.getExt()));
-          return reporter;
-        }).toList());
+          reportsList.add(reporter);
+        }
+      }
+      verifier.setReporters(reportsList);
     }
   }
 
@@ -225,52 +191,28 @@
                 }
               }
             }
-<<<<<<< HEAD
           });
         }
-=======
-          }));
-      }
->>>>>>> 9b0067c7
 
       return providerInfo;
     }
 
-<<<<<<< HEAD
-    private AssertionError getAssertionError(final Seq<ResponsePartMismatch> mismatches) {
-        final StringBuilder result = new StringBuilder();
-        for (ResponsePartMismatch mismatch: scala.collection.JavaConversions.seqAsJavaList(mismatches)) {
-            result.append("\n");
-            if (mismatch instanceof StatusMismatch) {
-                final StatusMismatch statusMismatch = (StatusMismatch) mismatch;
-                result.append("StatusMismatch - Expected status " + statusMismatch.expected() + " but was " +
-                        statusMismatch.actual());
-            } else if (mismatch instanceof HeaderMismatch) {
-                result.append(((HeaderMismatch) mismatch).description());
-            } else if (mismatch instanceof BodyTypeMismatch) {
-                final BodyTypeMismatch bodyTypeMismatch = (BodyTypeMismatch) mismatch;
-                result.append("BodyTypeMismatch - Expected body to have type '" + bodyTypeMismatch.expected() +
-                        "' but was '" + bodyTypeMismatch.actual() + "'");
-            } else if (mismatch instanceof BodyMismatch) {
-                result.append(((BodyMismatch) mismatch).description());
-            } else {
-                result.append(mismatch.toString());
-            }
-        }
-        return new AssertionError(result.toString());
-=======
   private AssertionError getAssertionError(final Map<String, Object> mismatches) {
-    String error = System.lineSeparator() + Seq.seq(mismatches.values()).zipWithIndex()
-      .map(i -> {
-        String errPrefix = String.valueOf(i.v2) + " - ";
-        if (i.v1 instanceof Throwable) {
-          return errPrefix + exceptionMessage((Throwable) i.v1, errPrefix.length());
-        } else if (i.v1 instanceof Map) {
-          return errPrefix + convertMapToErrorString((Map) i.v1);
-        } else {
-          return errPrefix + i.v1.toString();
-        }
-      }).toString(System.lineSeparator());
+    String error = SystemUtils.LINE_SEPARATOR;
+
+    int count = 0;
+    for (Object mismatch: mismatches.values()) {
+      String errPrefix = String.valueOf(count++) + " - ";
+      if (mismatch instanceof Throwable) {
+        error += errPrefix + exceptionMessage((Throwable) mismatch, errPrefix.length());
+      } else if (mismatch instanceof Map) {
+        error += errPrefix + convertMapToErrorString((Map) mismatch);
+      } else {
+        error += errPrefix + mismatch.toString();
+      }
+      error += SystemUtils.LINE_SEPARATOR;
+    }
+
     return new AssertionError(error);
   }
 
@@ -278,13 +220,13 @@
     String message = err.getMessage();
     if (message.contains("\n")) {
       String padString = StringUtils.leftPad("", prefixLength);
-      Tuple2<Optional<String>, Seq<String>> lines = Seq.of(message.split("\n")).splitAtHead();
-      return lines.v1.orElse("") + System.lineSeparator() + lines.v2.map(line -> padString + line)
-        .toString(System.lineSeparator());
-    } else {
-      return message;
->>>>>>> 9b0067c7
-    }
+      String[] lines = message.split("\n");
+      message = lines[0] + SystemUtils.LINE_SEPARATOR;
+      for (int line = 1; line < lines.length; line++) {
+        message += padString + lines[line] + SystemUtils.LINE_SEPARATOR;
+      }
+    }
+    return message;
   }
 
   private String convertMapToErrorString(Map mismatches) {
@@ -305,9 +247,12 @@
   }
 
   private String mapToString(Map comparison) {
-    return comparison.entrySet().stream()
-      .map(e -> String.valueOf(((Map.Entry)e).getKey()) + " -> " + ((Map.Entry)e).getValue())
-      .collect(Collectors.joining(System.lineSeparator())).toString();
+    String map = "";
+    for (Object o: comparison.entrySet()) {
+      Map.Entry e = (Map.Entry) o;
+      map += String.valueOf(e.getKey()) + " -> " + e.getValue() + SystemUtils.LINE_SEPARATOR;
+    }
+    return map;
   }
 
   @Override
