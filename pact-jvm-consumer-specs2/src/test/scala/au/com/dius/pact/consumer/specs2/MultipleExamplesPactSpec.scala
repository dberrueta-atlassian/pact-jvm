--- conflicted
+++ resolved
@@ -26,10 +26,6 @@
     .matching(path = "/", method = "OPTION")
     .willRespondWith(headers = Map("Option" -> "Value-X"))
     .asPactFragment()
-<<<<<<< HEAD
-  val providerConfig = MockProviderConfig.createDefault(PactSpecVersion.V3)
-=======
->>>>>>> 70c6261a
 
   pactFragment.description >> {
     "GET returns a 200 status and empty body" >> {
