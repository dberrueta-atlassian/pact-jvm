package com.dius.pact.runner

import _root_.spray.http._
import _root_.spray.http.HttpHeaders.RawHeader
import _root_.spray.http.HttpRequest
import _root_.spray.http.HttpResponse
import scala.concurrent.{Future, Await}
import org.scalatest.{Assertions, FreeSpec}
import scala.concurrent.duration.Duration
import com.dius.pact.model._
import com.dius.pact.model.Matching._
import akka.actor.ActorSystem
import org.json4s.jackson.JsonMethods._
import com.dius.pact.model.spray.Conversions
<<<<<<< HEAD
=======
import scala.util.control.NonFatal
>>>>>>> a7c14425


class PactSpec(config: PactConfiguration, pact: Pact)(implicit actorSystem: ActorSystem) extends FreeSpec with Assertions {
  implicit val executionContext = actorSystem.dispatcher
  val pipeline: HttpRequest => Future[HttpResponse] = _root_.spray.client.pipelining.sendReceive

  object EnterStateRequest {
    def apply(url: String, state: String): HttpRequest = {
      import org.json4s.JsonDSL._
      val jsonString = compact(render("state" -> state))
      println(s"entering state $state")
      HttpRequest(method = HttpMethods.POST, uri = url, entity = HttpEntity(ContentTypes.`application/json`, jsonString))
    }
  }

  object ServiceInvokeRequest {
    def apply(url: String, request: Request):HttpRequest = {
      val method = HttpMethods.getForKey(request.method.toString.toUpperCase).get
      val uri = Uri(s"$url${request.path}")
      val headers: List[HttpHeader] = request.headers.map(_.toList.map{case (key, value) => RawHeader(key, value)}).getOrElse(Nil)
      val entity: HttpEntity = request.bodyString.map(HttpEntity(_)).getOrElse(HttpEntity.Empty)
      println(s"invoking service with: $request")
      HttpRequest(method, uri, headers, entity)
    }
  }
<<<<<<< HEAD
=======

  def convert(request: Request, response: HttpResponse): Response = {
    try {
      Conversions.sprayToPactResponse(response)
    } catch {
      case NonFatal(e) => throw new RuntimeException(s"Unable to convert response: \n\tstatus: ${response.status} \n\theaders: ${response.headers} \n\tbody: ${response.entity.asString}\nfor request: $request")
    }
  }
>>>>>>> a7c14425

  pact.interactions.toList.map { interaction =>
    s"""pact for consumer ${pact.consumer.name} """ +
      s"""provider ${pact.provider.name} """ +
      s"""interaction "${interaction.description}" """ +
      s"""in state: "${interaction.providerState}" """ in {
      val response = for {
        inState <- pipeline(EnterStateRequest(config.stateChangeUrl, interaction.providerState))
        sprayResponse <- pipeline(ServiceInvokeRequest(config.providerBaseUrl, interaction.request))
<<<<<<< HEAD
        pactResponse = Conversions.sprayToPactResponse(sprayResponse)
=======
        pactResponse = convert(interaction.request, sprayResponse)
>>>>>>> a7c14425
      } yield pactResponse

      val actualResponse = Await.result(response, Duration(config.timeoutSeconds, "s"))

      assert(ResponseMatching.matchRules(interaction.response, actualResponse) === MatchFound)
    }
  }
}<|MERGE_RESOLUTION|>--- conflicted
+++ resolved
@@ -12,10 +12,7 @@
 import akka.actor.ActorSystem
 import org.json4s.jackson.JsonMethods._
 import com.dius.pact.model.spray.Conversions
-<<<<<<< HEAD
-=======
 import scala.util.control.NonFatal
->>>>>>> a7c14425
 
 
 class PactSpec(config: PactConfiguration, pact: Pact)(implicit actorSystem: ActorSystem) extends FreeSpec with Assertions {
@@ -41,8 +38,6 @@
       HttpRequest(method, uri, headers, entity)
     }
   }
-<<<<<<< HEAD
-=======
 
   def convert(request: Request, response: HttpResponse): Response = {
     try {
@@ -51,7 +46,6 @@
       case NonFatal(e) => throw new RuntimeException(s"Unable to convert response: \n\tstatus: ${response.status} \n\theaders: ${response.headers} \n\tbody: ${response.entity.asString}\nfor request: $request")
     }
   }
->>>>>>> a7c14425
 
   pact.interactions.toList.map { interaction =>
     s"""pact for consumer ${pact.consumer.name} """ +
@@ -61,11 +55,7 @@
       val response = for {
         inState <- pipeline(EnterStateRequest(config.stateChangeUrl, interaction.providerState))
         sprayResponse <- pipeline(ServiceInvokeRequest(config.providerBaseUrl, interaction.request))
-<<<<<<< HEAD
-        pactResponse = Conversions.sprayToPactResponse(sprayResponse)
-=======
         pactResponse = convert(interaction.request, sprayResponse)
->>>>>>> a7c14425
       } yield pactResponse
 
       val actualResponse = Await.result(response, Duration(config.timeoutSeconds, "s"))
