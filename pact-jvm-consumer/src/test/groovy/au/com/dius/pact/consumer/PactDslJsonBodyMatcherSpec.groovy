package au.com.dius.pact.consumer

import au.com.dius.pact.consumer.dsl.PactDslJsonBody
import au.com.dius.pact.consumer.dsl.PactDslJsonRootValue
import au.com.dius.pact.model.matchingrules.MaxTypeMatcher
import au.com.dius.pact.model.matchingrules.MinTypeMatcher
import au.com.dius.pact.model.matchingrules.NumberTypeMatcher
import au.com.dius.pact.model.matchingrules.TypeMatcher
import groovy.json.JsonSlurper
import spock.lang.Specification

class PactDslJsonBodyMatcherSpec extends Specification {

  private PactDslJsonBody subject

  def setup() {
      subject = new PactDslJsonBody()
  }

  def 'String Matcher Throws Exception If The Example Does Not Match The Pattern'() {
    when:
    subject.stringMatcher('name', '[a-z]+', 'dfhdsjf87fdjh')

    then:
    thrown(InvalidMatcherException)
  }

  def 'Hex Matcher Throws Exception If The Example Is Not A Hexadecimal Value'() {
    when:
    subject.hexValue('name', 'dfhdsjf87fdjh')

    then:
    thrown(InvalidMatcherException)
  }

  def 'Uuid Matcher Throws Exception If The Example Is Not An Uuid'() {
    when:
    subject.uuid('name', 'dfhdsjf87fdjh')

    then:
    thrown(InvalidMatcherException)
  }

  def 'each like allows the number of examples to be set'() {
    given:
    subject = new PactDslJsonBody()
      .eachLike('data', 2)
        .date('defDate')
        .decimalType('cost')
        .closeObject()
      .closeArray()

    when:
    def result = new JsonSlurper().parseText(subject.body.toString())

    then:
    result.data.size == 2
    result.data.every { it.keySet() == ['defDate', 'cost'] as Set }
  }

  def 'min like allows the number of examples to be set'() {
    given:
    subject = new PactDslJsonBody()
      .minArrayLike('data', 1, 2)
        .date('defDate')
        .decimalType('cost')
        .closeObject()
      .closeArray()

    when:
    def result = new JsonSlurper().parseText(subject.body.toString())

    then:
    result.data.size == 2
    result.data.every { it.keySet() == ['defDate', 'cost'] as Set }
  }

  def 'max like allows the number of examples to be set'() {
    given:
    subject = new PactDslJsonBody()
      .maxArrayLike('data', 10, 2)
        .date('defDate')
        .decimalType('cost')
        .closeObject()
      .closeArray()

    when:
    def result = new JsonSlurper().parseText(subject.body.toString())

    then:
    result.data.size == 2
    result.data.every { it.keySet() == ['defDate', 'cost'] as Set }
  }

  def 'each like allows examples that are not objects'() {
    given:
    subject = new PactDslJsonBody()
      .stringType('preference')
      .stringType('subscriptionId')
      .eachLike('types', PactDslJsonRootValue.stringType('abc'), 2)

    when:
    def result = new JsonSlurper().parseText(subject.body.toString())
    def keys = ['preference', 'subscriptionId', 'types'] as Set

    then:
    result.size() == 3
    result.keySet() == keys
<<<<<<< HEAD
    result.types == ['abc', 'abc']
=======
    result.types == ['"abc"', '"abc"']
>>>>>>> e5d6d423
    subject.matchers.matchingRules == [
      '.types': [new MinTypeMatcher(0)],
      '.subscriptionId': [new TypeMatcher()],
      '.types[*]': [new TypeMatcher()],
      '.preference': [new TypeMatcher()]
    ]
  }

  def 'min like allows examples that are not objects'() {
    given:
    subject = new PactDslJsonBody()
      .stringType('preference')
      .stringType('subscriptionId')
      .minArrayLike('types', 2, PactDslJsonRootValue.stringType('abc'), 2)

    when:
    def result = new JsonSlurper().parseText(subject.body.toString())
    def keys = ['preference', 'subscriptionId', 'types'] as Set

    then:
    result.size() == 3
    result.keySet() == keys
<<<<<<< HEAD
    result.types == ['abc', 'abc']
=======
    result.types == ['"abc"', '"abc"']
>>>>>>> e5d6d423
    subject.matchers.matchingRules == [
      '.types': [new MinTypeMatcher(2)],
      '.subscriptionId': [new TypeMatcher()],
      '.types[*]': [new TypeMatcher()],
      '.preference': [new TypeMatcher()]
    ]
  }

  def 'max like allows examples that are not objects'() {
    given:
    subject = new PactDslJsonBody()
      .stringType('preference')
      .stringType('subscriptionId')
      .maxArrayLike('types', 10, PactDslJsonRootValue.stringType('abc'), 2)

    when:
    def result = new JsonSlurper().parseText(subject.body.toString())
    def keys = ['preference', 'subscriptionId', 'types'] as Set

    then:
    result.size() == 3
    result.keySet() == keys
<<<<<<< HEAD
    result.types == ['abc', 'abc']
=======
    result.types == ['"abc"', '"abc"']
>>>>>>> e5d6d423
    subject.matchers.matchingRules == [
      '.types': [new MaxTypeMatcher(10)],
      '.subscriptionId': [new TypeMatcher()],
      '.types[*]': [new TypeMatcher()],
      '.preference': [new TypeMatcher()]
    ]
  }

  def 'eachLike with GeoJSON'() {
    given:
    subject = new PactDslJsonBody()
      .stringType('type', 'FeatureCollection')
      .eachLike('features')
        .stringType('type', 'Feature')
        .object('geometry')
          .stringType('type', 'Point')
          .eachArrayLike('coordinates')
            .decimalType(-7.55717)
            .decimalType(49.766896)
            .closeArray()
          .closeArray()
        .closeObject()
        .object('properties')
          .stringType('prop0', 'value0')
        .closeObject()
        .closeObject()
      .closeArray()

    when:
    def bodyJson = subject.body.toString()
    def result = new JsonSlurper().parseText(bodyJson)

    then:
<<<<<<< HEAD
    result == [
      features: [
        [
          geometry: [
            coordinates: [
              [-7.55717, 49.766896]
            ],
            type: 'Point'
          ],
          type: 'Feature',
          properties: [prop0: 'value0']
        ]
      ],
      type: 'FeatureCollection'
    ]
=======
    bodyJson == '{"features":[{"geometry":{"coordinates":[[-7.55717,49.766896]],"type":"Point"},"type":"Feature",' +
      '"properties":{"prop0":"value0"}}],"type":"FeatureCollection"}'
    result.size() == 2
    result.keySet() == keys
    result.features[0].geometry.coordinates[0] == [-7.55717, 49.766896]
>>>>>>> e5d6d423
    subject.matchers.matchingRules == [
      '.type': [new TypeMatcher()],
      '.features': [new MinTypeMatcher(0)],
      '.features[*].type': [new TypeMatcher()],
      '.features[*].properties.prop0': [new TypeMatcher()],
      '.features[*].geometry.type': [new TypeMatcher()],
      '.features[*].geometry.coordinates': [new MinTypeMatcher(0)],
      '.features[*].geometry.coordinates[*][0]': [
        new NumberTypeMatcher(NumberTypeMatcher.NumberType.DECIMAL)],
      '.features[*].geometry.coordinates[*][1]': [
        new NumberTypeMatcher(NumberTypeMatcher.NumberType.DECIMAL)]
    ]
  }
}<|MERGE_RESOLUTION|>--- conflicted
+++ resolved
@@ -106,11 +106,7 @@
     then:
     result.size() == 3
     result.keySet() == keys
-<<<<<<< HEAD
-    result.types == ['abc', 'abc']
-=======
     result.types == ['"abc"', '"abc"']
->>>>>>> e5d6d423
     subject.matchers.matchingRules == [
       '.types': [new MinTypeMatcher(0)],
       '.subscriptionId': [new TypeMatcher()],
@@ -133,11 +129,7 @@
     then:
     result.size() == 3
     result.keySet() == keys
-<<<<<<< HEAD
-    result.types == ['abc', 'abc']
-=======
     result.types == ['"abc"', '"abc"']
->>>>>>> e5d6d423
     subject.matchers.matchingRules == [
       '.types': [new MinTypeMatcher(2)],
       '.subscriptionId': [new TypeMatcher()],
@@ -160,11 +152,7 @@
     then:
     result.size() == 3
     result.keySet() == keys
-<<<<<<< HEAD
-    result.types == ['abc', 'abc']
-=======
     result.types == ['"abc"', '"abc"']
->>>>>>> e5d6d423
     subject.matchers.matchingRules == [
       '.types': [new MaxTypeMatcher(10)],
       '.subscriptionId': [new TypeMatcher()],
@@ -198,7 +186,6 @@
     def result = new JsonSlurper().parseText(bodyJson)
 
     then:
-<<<<<<< HEAD
     result == [
       features: [
         [
@@ -214,13 +201,6 @@
       ],
       type: 'FeatureCollection'
     ]
-=======
-    bodyJson == '{"features":[{"geometry":{"coordinates":[[-7.55717,49.766896]],"type":"Point"},"type":"Feature",' +
-      '"properties":{"prop0":"value0"}}],"type":"FeatureCollection"}'
-    result.size() == 2
-    result.keySet() == keys
-    result.features[0].geometry.coordinates[0] == [-7.55717, 49.766896]
->>>>>>> e5d6d423
     subject.matchers.matchingRules == [
       '.type': [new TypeMatcher()],
       '.features': [new MinTypeMatcher(0)],
