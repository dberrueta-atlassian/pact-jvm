package au.com.dius.pact.consumer

import java.util
import java.util.concurrent.Executors

import au.com.dius.pact.consumer.dispatch.HttpClient
import au.com.dius.pact.model._

import scala.collection.JavaConversions
import scala.concurrent.{ExecutionContext, Future}

object Fixtures {
  import au.com.dius.pact.model.HttpMethod._

  val provider = new Provider("test_provider")
  val consumer = new Consumer("test_consumer")

<<<<<<< HEAD
  val request = new Request(Post, "/", null, JavaConversions.mapAsJavaMap(Map("testreqheader" -> "testreqheadervalue")),
    "{\"test\": true}")
=======
  val headers = Map("testreqheader" -> "testreqheadervalue", "Content-Type" -> "application/json")
  val request = new Request(Post, "/", null, JavaConversions.mapAsJavaMap(headers), OptionalBody.body("{\"test\": true}"))
>>>>>>> 74511dfc

  val response = new Response(200,
    JavaConversions.mapAsJavaMap(Map("testreqheader" -> "testreqheaderval", "Access-Control-Allow-Origin" -> "*")),
    OptionalBody.body("{\"responsetest\": true}"))

  val interaction = new RequestResponseInteraction("test interaction", "test state", request, response)

  val pact: RequestResponsePact = new RequestResponsePact(provider, consumer, util.Arrays.asList(interaction))

  case class ConsumerService(serverUrl: String) {
    implicit val executionContext = ExecutionContext.fromExecutor(Executors.newCachedThreadPool)

    private def extractFrom(body: OptionalBody): Boolean = {
      body.orElse("") == "{\"responsetest\": true}"
    }

    def extractResponseTest(path: String = request.getPath): Future[Boolean] = {
      val r = request.copy
      r.setPath("$serverUrl$path")
      HttpClient.run(r).map { response =>
        response.getStatus == 200 && extractFrom(response.getBody)
      }
    }

    def simpleGet(path: String): Future[(Int, Option[String])] = {
      HttpClient.run(new Request(Get, serverUrl + path)).map { response =>
        (response.getStatus, Some(response.getBody.orElse("")))
      }
    }
  }
}<|MERGE_RESOLUTION|>--- conflicted
+++ resolved
@@ -1,13 +1,13 @@
 package au.com.dius.pact.consumer
 
 import java.util
-import java.util.concurrent.Executors
 
 import au.com.dius.pact.consumer.dispatch.HttpClient
 import au.com.dius.pact.model._
 
 import scala.collection.JavaConversions
 import scala.concurrent.{ExecutionContext, Future}
+import java.util.concurrent.Executors
 
 object Fixtures {
   import au.com.dius.pact.model.HttpMethod._
@@ -15,13 +15,8 @@
   val provider = new Provider("test_provider")
   val consumer = new Consumer("test_consumer")
 
-<<<<<<< HEAD
-  val request = new Request(Post, "/", null, JavaConversions.mapAsJavaMap(Map("testreqheader" -> "testreqheadervalue")),
-    "{\"test\": true}")
-=======
   val headers = Map("testreqheader" -> "testreqheadervalue", "Content-Type" -> "application/json")
   val request = new Request(Post, "/", null, JavaConversions.mapAsJavaMap(headers), OptionalBody.body("{\"test\": true}"))
->>>>>>> 74511dfc
 
   val response = new Response(200,
     JavaConversions.mapAsJavaMap(Map("testreqheader" -> "testreqheaderval", "Access-Control-Allow-Origin" -> "*")),
