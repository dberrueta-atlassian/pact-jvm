--- conflicted
+++ resolved
@@ -65,11 +65,7 @@
             .body(expectedResponseBody)
             .toFragment();
         VerificationResult result = pactFragment.runConsumer(
-<<<<<<< HEAD
-            MockProviderConfig$.MODULE$.createDefault(new PactConfig(PactSpecVersion.V2)),
-=======
             MockProviderConfig$.MODULE$.createDefault(PactSpecVersion.V2),
->>>>>>> a9554cfe
             new TestRun() {
                 @Override
                 public void run(MockProviderConfig config) {
