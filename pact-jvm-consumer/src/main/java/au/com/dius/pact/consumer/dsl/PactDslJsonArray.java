--- conflicted
+++ resolved
@@ -89,13 +89,8 @@
      */
     @Override
     public PactDslJsonBody eachLike(int numberExamples) {
-<<<<<<< HEAD
-      matchers.addRule(root + appendArrayIndex(1), matchMin(0));
-      PactDslJsonArray parent = new PactDslJsonArray(root, this, true);
-=======
-      matchers.put(rootPath + appendArrayIndex(1), matchMin(0));
-      PactDslJsonArray parent = new PactDslJsonArray(rootPath, rootName, this, true);
->>>>>>> 70c6261a
+      matchers.addRule(rootPath + appendArrayIndex(1), matchMin(0));
+      PactDslJsonArray parent = new PactDslJsonArray(rootPath, "", this, true);
       parent.setNumberExamples(numberExamples);
       return new PactDslJsonBody(".", "", parent);
     }
@@ -126,13 +121,8 @@
      */
     @Override
     public PactDslJsonBody minArrayLike(Integer size, int numberExamples) {
-<<<<<<< HEAD
-      matchers.addRule(root + appendArrayIndex(1), matchMin(size));
-      PactDslJsonArray parent = new PactDslJsonArray("", this, true);
-=======
-      matchers.put(rootPath + appendArrayIndex(1), matchMin(size));
+      matchers.addRule(rootPath + appendArrayIndex(1), matchMin(size));
       PactDslJsonArray parent = new PactDslJsonArray("", "", this, true);
->>>>>>> 70c6261a
       parent.setNumberExamples(numberExamples);
       return new PactDslJsonBody(".", "", parent);
     }
@@ -163,26 +153,16 @@
      */
     @Override
     public PactDslJsonBody maxArrayLike(Integer size, int numberExamples) {
-<<<<<<< HEAD
-      matchers.addRule(root + appendArrayIndex(1), matchMax(size));
-      PactDslJsonArray parent = new PactDslJsonArray("", this, true);
-=======
-      matchers.put(rootPath + appendArrayIndex(1), matchMax(size));
+      matchers.addRule(rootPath + appendArrayIndex(1), matchMax(size));
       PactDslJsonArray parent = new PactDslJsonArray("", "", this, true);
->>>>>>> 70c6261a
       parent.setNumberExamples(numberExamples);
       return new PactDslJsonBody(".", "", parent);
     }
 
     protected void putObject(DslPart object) {
-<<<<<<< HEAD
       for(String matcherName: object.matchers.getMatchingRules().keySet()) {
-          matchers.addRules(root + appendArrayIndex(1) + matcherName,
+          matchers.addRules(rootPath + appendArrayIndex(1) + matcherName,
             object.matchers.getMatchingRules().get(matcherName));
-=======
-      for(String matcherName: object.matchers.keySet()) {
-          matchers.put(rootPath + appendArrayIndex(1) + matcherName, object.matchers.get(matcherName));
->>>>>>> 70c6261a
       }
       for (int i = 0; i < getNumberExamples(); i++) {
         body.put(object.getBody());
@@ -190,14 +170,9 @@
     }
 
     protected void putArray(DslPart object) {
-<<<<<<< HEAD
         for(String matcherName: object.matchers.getMatchingRules().keySet()) {
-            matchers.addRules(root + appendArrayIndex(1) + matcherName,
+            matchers.addRules(rootPath + appendArrayIndex(1) + matcherName,
               object.matchers.getMatchingRules().get(matcherName));
-=======
-        for(String matcherName: object.matchers.keySet()) {
-            matchers.put(rootPath + appendArrayIndex(1) + matcherName, object.matchers.get(matcherName));
->>>>>>> 70c6261a
         }
         body.put(object.getBody());
     }
@@ -255,11 +230,7 @@
      */
     public PactDslJsonArray stringType() {
         body.put(RandomStringUtils.randomAlphabetic(20));
-<<<<<<< HEAD
-        matchers.addRule(root + appendArrayIndex(0), new TypeMatcher());
-=======
-        matchers.put(rootPath + appendArrayIndex(0), matchType());
->>>>>>> 70c6261a
+        matchers.addRule(rootPath + appendArrayIndex(0), new TypeMatcher());
         return this;
     }
 
@@ -269,11 +240,7 @@
      */
     public PactDslJsonArray stringType(String example) {
         body.put(example);
-<<<<<<< HEAD
-        matchers.addRule(root + appendArrayIndex(0), new TypeMatcher());
-=======
-        matchers.put(rootPath + appendArrayIndex(0), matchType());
->>>>>>> 70c6261a
+        matchers.addRule(rootPath + appendArrayIndex(0), new TypeMatcher());
         return this;
     }
 
@@ -290,11 +257,7 @@
      */
     public PactDslJsonArray numberType(Number number) {
         body.put(number);
-<<<<<<< HEAD
-        matchers.addRule(root + appendArrayIndex(0), new NumberTypeMatcher(NumberTypeMatcher.NumberType.NUMBER));
-=======
-        matchers.put(rootPath + appendArrayIndex(0), matchType("type"));
->>>>>>> 70c6261a
+        matchers.addRule(rootPath + appendArrayIndex(0), new NumberTypeMatcher(NumberTypeMatcher.NumberType.NUMBER));
         return this;
     }
 
@@ -311,11 +274,7 @@
      */
     public PactDslJsonArray integerType(Long number) {
         body.put(number);
-<<<<<<< HEAD
-        matchers.addRule(root + appendArrayIndex(0), new NumberTypeMatcher(NumberTypeMatcher.NumberType.INTEGER));
-=======
-        matchers.put(rootPath + appendArrayIndex(0), matchType("integer"));
->>>>>>> 70c6261a
+        matchers.addRule(rootPath + appendArrayIndex(0), new NumberTypeMatcher(NumberTypeMatcher.NumberType.INTEGER));
         return this;
     }
 
@@ -351,11 +310,7 @@
    */
   public PactDslJsonArray decimalType(BigDecimal number) {
       body.put(number);
-<<<<<<< HEAD
-      matchers.addRule(root + appendArrayIndex(0), new NumberTypeMatcher(NumberTypeMatcher.NumberType.DECIMAL));
-=======
-      matchers.put(rootPath + appendArrayIndex(0), matchType("decimal"));
->>>>>>> 70c6261a
+      matchers.addRule(rootPath + appendArrayIndex(0), new NumberTypeMatcher(NumberTypeMatcher.NumberType.DECIMAL));
       return this;
   }
 
@@ -365,11 +320,7 @@
    */
   public PactDslJsonArray decimalType(Double number) {
       body.put(number);
-<<<<<<< HEAD
-      matchers.addRule(root + appendArrayIndex(0), new NumberTypeMatcher(NumberTypeMatcher.NumberType.DECIMAL));
-=======
-      matchers.put(rootPath + appendArrayIndex(0), matchType("decimal"));
->>>>>>> 70c6261a
+      matchers.addRule(rootPath + appendArrayIndex(0), new NumberTypeMatcher(NumberTypeMatcher.NumberType.DECIMAL));
       return this;
   }
 
@@ -378,11 +329,7 @@
      */
     public PactDslJsonArray booleanType() {
         body.put(true);
-<<<<<<< HEAD
-        matchers.addRule(root + appendArrayIndex(0), new TypeMatcher());
-=======
-        matchers.put(rootPath + appendArrayIndex(0), matchType());
->>>>>>> 70c6261a
+        matchers.addRule(rootPath + appendArrayIndex(0), new TypeMatcher());
         return this;
     }
 
@@ -392,11 +339,7 @@
      */
     public PactDslJsonArray booleanType(Boolean example) {
         body.put(example);
-<<<<<<< HEAD
-        matchers.addRule(root + appendArrayIndex(0), new TypeMatcher());
-=======
-        matchers.put(rootPath + appendArrayIndex(0), matchType());
->>>>>>> 70c6261a
+        matchers.addRule(rootPath + appendArrayIndex(0), new TypeMatcher());
         return this;
     }
 
@@ -411,11 +354,7 @@
                 regex + "\"");
         }
         body.put(value);
-<<<<<<< HEAD
-        matchers.addRule(root + appendArrayIndex(0), regexp(regex));
-=======
-        matchers.put(rootPath + appendArrayIndex(0), regexp(regex));
->>>>>>> 70c6261a
+        matchers.addRule(rootPath + appendArrayIndex(0), regexp(regex));
         return this;
     }
 
@@ -433,11 +372,7 @@
      */
     public PactDslJsonArray timestamp() {
         body.put(DateFormatUtils.ISO_DATETIME_FORMAT.format(new Date()));
-<<<<<<< HEAD
-        matchers.addRule(root + appendArrayIndex(0), matchTimestamp(DateFormatUtils.ISO_DATETIME_FORMAT.getPattern()));
-=======
-        matchers.put(rootPath + appendArrayIndex(0), matchTimestamp(DateFormatUtils.ISO_DATETIME_FORMAT.getPattern()));
->>>>>>> 70c6261a
+        matchers.addRule(rootPath + appendArrayIndex(0), matchTimestamp(DateFormatUtils.ISO_DATETIME_FORMAT.getPattern()));
         return this;
     }
 
@@ -448,11 +383,7 @@
     public PactDslJsonArray timestamp(String format) {
         FastDateFormat instance = FastDateFormat.getInstance(format);
         body.put(instance.format(new Date()));
-<<<<<<< HEAD
-        matchers.addRule(root + appendArrayIndex(0), matchTimestamp(format));
-=======
-        matchers.put(rootPath + appendArrayIndex(0), matchTimestamp(format));
->>>>>>> 70c6261a
+        matchers.addRule(rootPath + appendArrayIndex(0), matchTimestamp(format));
         return this;
     }
 
@@ -464,11 +395,7 @@
     public PactDslJsonArray timestamp(String format, Date example) {
         FastDateFormat instance = FastDateFormat.getInstance(format);
         body.put(instance.format(example));
-<<<<<<< HEAD
-        matchers.addRule(root + appendArrayIndex(0), matchTimestamp(format));
-=======
-        matchers.put(rootPath + appendArrayIndex(0), matchTimestamp(format));
->>>>>>> 70c6261a
+        matchers.addRule(rootPath + appendArrayIndex(0), matchTimestamp(format));
         return this;
     }
 
@@ -477,11 +404,7 @@
      */
     public PactDslJsonArray date() {
         body.put(DateFormatUtils.ISO_DATE_FORMAT.format(new Date()));
-<<<<<<< HEAD
-        matchers.addRule(root + appendArrayIndex(0), matchDate(DateFormatUtils.ISO_DATE_FORMAT.getPattern()));
-=======
-        matchers.put(rootPath + appendArrayIndex(0), matchDate(DateFormatUtils.ISO_DATE_FORMAT.getPattern()));
->>>>>>> 70c6261a
+        matchers.addRule(rootPath + appendArrayIndex(0), matchDate(DateFormatUtils.ISO_DATE_FORMAT.getPattern()));
         return this;
     }
 
@@ -492,11 +415,7 @@
     public PactDslJsonArray date(String format) {
         FastDateFormat instance = FastDateFormat.getInstance(format);
         body.put(instance.format(new Date()));
-<<<<<<< HEAD
-        matchers.addRule(root + appendArrayIndex(0), matchDate(format));
-=======
-        matchers.put(rootPath + appendArrayIndex(0), matchDate(format));
->>>>>>> 70c6261a
+        matchers.addRule(rootPath + appendArrayIndex(0), matchDate(format));
         return this;
     }
 
@@ -508,11 +427,7 @@
     public PactDslJsonArray date(String format, Date example) {
         FastDateFormat instance = FastDateFormat.getInstance(format);
         body.put(instance.format(example));
-<<<<<<< HEAD
-        matchers.addRule(root + appendArrayIndex(0), matchDate(format));
-=======
-        matchers.put(rootPath + appendArrayIndex(0), matchDate(format));
->>>>>>> 70c6261a
+        matchers.addRule(rootPath + appendArrayIndex(0), matchDate(format));
         return this;
     }
 
@@ -521,11 +436,7 @@
      */
     public PactDslJsonArray time() {
         body.put(DateFormatUtils.ISO_TIME_FORMAT.format(new Date()));
-<<<<<<< HEAD
-        matchers.addRule(root + appendArrayIndex(0), matchTime(DateFormatUtils.ISO_TIME_FORMAT.getPattern()));
-=======
-        matchers.put(rootPath + appendArrayIndex(0), matchTime(DateFormatUtils.ISO_TIME_FORMAT.getPattern()));
->>>>>>> 70c6261a
+        matchers.addRule(rootPath + appendArrayIndex(0), matchTime(DateFormatUtils.ISO_TIME_FORMAT.getPattern()));
         return this;
     }
 
@@ -536,11 +447,7 @@
     public PactDslJsonArray time(String format) {
         FastDateFormat instance = FastDateFormat.getInstance(format);
         body.put(instance.format(new Date()));
-<<<<<<< HEAD
-        matchers.addRule(root + appendArrayIndex(0), matchTime(format));
-=======
-        matchers.put(rootPath + appendArrayIndex(0), matchTime(format));
->>>>>>> 70c6261a
+        matchers.addRule(rootPath + appendArrayIndex(0), matchTime(format));
         return this;
     }
 
@@ -552,11 +459,7 @@
     public PactDslJsonArray time(String format, Date example) {
         FastDateFormat instance = FastDateFormat.getInstance(format);
         body.put(instance.format(example));
-<<<<<<< HEAD
-        matchers.addRule(root + appendArrayIndex(0), matchTime(format));
-=======
-        matchers.put(rootPath + appendArrayIndex(0), matchTime(format));
->>>>>>> 70c6261a
+        matchers.addRule(rootPath + appendArrayIndex(0), matchTime(format));
         return this;
     }
 
@@ -565,11 +468,7 @@
      */
     public PactDslJsonArray ipAddress() {
         body.put("127.0.0.1");
-<<<<<<< HEAD
-        matchers.addRule(root + appendArrayIndex(0), regexp("(\\d{1,3}\\.)+\\d{1,3}"));
-=======
-        matchers.put(rootPath + appendArrayIndex(0), regexp("(\\d{1,3}\\.)+\\d{1,3}"));
->>>>>>> 70c6261a
+        matchers.addRule(rootPath + appendArrayIndex(0), regexp("(\\d{1,3}\\.)+\\d{1,3}"));
         return this;
     }
 
@@ -625,11 +524,7 @@
      */
     public PactDslJsonArray id() {
         body.put(Long.parseLong(RandomStringUtils.randomNumeric(10)));
-<<<<<<< HEAD
-        matchers.addRule(root + appendArrayIndex(0), new TypeMatcher());
-=======
-        matchers.put(rootPath + appendArrayIndex(0), matchType());
->>>>>>> 70c6261a
+        matchers.addRule(rootPath + appendArrayIndex(0), new TypeMatcher());
         return this;
     }
 
@@ -639,11 +534,7 @@
      */
     public PactDslJsonArray id(Long id) {
         body.put(id);
-<<<<<<< HEAD
-        matchers.addRule(root + appendArrayIndex(0), new TypeMatcher());
-=======
-        matchers.put(rootPath + appendArrayIndex(0), matchType());
->>>>>>> 70c6261a
+        matchers.addRule(rootPath + appendArrayIndex(0), new TypeMatcher());
         return this;
     }
 
@@ -663,11 +554,7 @@
             throw new InvalidMatcherException(EXAMPLE + hexValue + "\" is not a hexadecimal value");
         }
         body.put(hexValue);
-<<<<<<< HEAD
-        matchers.addRule(root + appendArrayIndex(0), regexp("[0-9a-fA-F]+"));
-=======
-        matchers.put(rootPath + appendArrayIndex(0), regexp("[0-9a-fA-F]+"));
->>>>>>> 70c6261a
+        matchers.addRule(rootPath + appendArrayIndex(0), regexp("[0-9a-fA-F]+"));
         return this;
     }
 
@@ -706,11 +593,7 @@
             throw new InvalidMatcherException(EXAMPLE + uuid + "\" is not an UUID");
         }
         body.put(uuid);
-<<<<<<< HEAD
-        matchers.addRule(root + appendArrayIndex(0), regexp(UUID_REGEX));
-=======
-        matchers.put(rootPath + appendArrayIndex(0), regexp(UUID_REGEX));
->>>>>>> 70c6261a
+        matchers.addRule(rootPath + appendArrayIndex(0), regexp(UUID_REGEX));
         return this;
     }
 
@@ -762,13 +645,8 @@
   public static PactDslJsonBody arrayEachLike(Integer numberExamples) {
     PactDslJsonArray parent = new PactDslJsonArray("", "", null, true);
     parent.setNumberExamples(numberExamples);
-<<<<<<< HEAD
     parent.matchers.addRule("", parent.matchMin(0));
-    return new PactDslJsonBody(".", parent);
-=======
-    parent.matchers.put("", parent.matchMin(0));
     return new PactDslJsonBody(".", "", parent);
->>>>>>> 70c6261a
   }
 
   /**
@@ -787,13 +665,8 @@
   public static PactDslJsonBody arrayMinLike(int minSize, int numberExamples) {
     PactDslJsonArray parent = new PactDslJsonArray("", "", null, true);
     parent.setNumberExamples(numberExamples);
-<<<<<<< HEAD
     parent.matchers.addRule("", parent.matchMin(minSize));
-    return new PactDslJsonBody(".", parent);
-=======
-    parent.matchers.put("", parent.matchMin(minSize));
     return new PactDslJsonBody(".", "", parent);
->>>>>>> 70c6261a
   }
 
   /**
@@ -812,13 +685,8 @@
   public static PactDslJsonBody arrayMaxLike(int maxSize, int numberExamples) {
     PactDslJsonArray parent = new PactDslJsonArray("", "", null, true);
     parent.setNumberExamples(numberExamples);
-<<<<<<< HEAD
     parent.matchers.addRule("", parent.matchMax(maxSize));
-    return new PactDslJsonBody(".", parent);
-=======
-    parent.matchers.put("", parent.matchMax(maxSize));
     return new PactDslJsonBody(".", "", parent);
->>>>>>> 70c6261a
   }
 
   /**
@@ -860,13 +728,8 @@
 
   @Override
   public PactDslJsonArray eachArrayLike(int numberExamples) {
-<<<<<<< HEAD
-    matchers.addRule(root + appendArrayIndex(1), matchMin(0));
-    PactDslJsonArray parent = new PactDslJsonArray(root, this, true);
-=======
-    matchers.put(rootPath + appendArrayIndex(1), matchMin(0));
+    matchers.addRule(rootPath + appendArrayIndex(1), matchMin(0));
     PactDslJsonArray parent = new PactDslJsonArray(rootPath, "", this, true);
->>>>>>> 70c6261a
     parent.setNumberExamples(numberExamples);
     return new PactDslJsonArray("", "", parent);
   }
@@ -888,13 +751,8 @@
 
   @Override
   public PactDslJsonArray eachArrayWithMaxLike(int numberExamples, Integer size) {
-<<<<<<< HEAD
-    matchers.addRule(root + appendArrayIndex(1), matchMax(size));
-    PactDslJsonArray parent = new PactDslJsonArray(root, this, true);
-=======
-    matchers.put(rootPath + appendArrayIndex(1), matchMax(size));
+    matchers.addRule(rootPath + appendArrayIndex(1), matchMax(size));
     PactDslJsonArray parent = new PactDslJsonArray(rootPath, "", this, true);
->>>>>>> 70c6261a
     parent.setNumberExamples(numberExamples);
     return new PactDslJsonArray("", "", parent);
   }
@@ -916,13 +774,8 @@
 
   @Override
   public PactDslJsonArray eachArrayWithMinLike(int numberExamples, Integer size) {
-<<<<<<< HEAD
-    matchers.addRule(root + appendArrayIndex(1), matchMin(size));
-    PactDslJsonArray parent = new PactDslJsonArray(root, this, true);
-=======
-    matchers.put(rootPath + appendArrayIndex(1), matchMin(size));
+    matchers.addRule(rootPath + appendArrayIndex(1), matchMin(size));
     PactDslJsonArray parent = new PactDslJsonArray(rootPath, "", this, true);
->>>>>>> 70c6261a
     parent.setNumberExamples(numberExamples);
     return new PactDslJsonArray("", "", parent);
   }
