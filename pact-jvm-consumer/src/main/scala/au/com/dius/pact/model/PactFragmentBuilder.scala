package au.com.dius.pact.model

import au.com.dius.pact.model.HttpMethod._
import au.com.dius.pact.consumer.{ConsumerTestVerification, VerificationResult}
import org.json.JSONObject

object PactFragmentBuilder {
  def apply(consumer: Consumer) = {
    WithConsumer(consumer)
  }

  case class WithConsumer(consumer: Consumer) {
    def hasPactWith(provider: String) = {
      WithProvider(new Provider(provider))
    }

    case class WithProvider(provider: Provider) {
      def given(state: String) = {
        InState(Some(state))
      }

      def uponReceiving(description: String) = {
        InState(None).uponReceiving(description)
      }

      case class InState(state: Option[String]) {
        def uponReceiving(description: String) = {
          DescribingRequest(consumer, provider, state, description)
        }
      }
    }
  }

  case class DescribingRequest(consumer: Consumer, provider: Provider, state: Option[String], description: String,
                               builder: CanBuildPactFragment.Builder = CanBuildPactFragment.firstBuild) extends Optionals {
    import scala.collection.JavaConversions._

    /**
     * supports java DSL
     */
    def matching(path: String, method: String, query: String, headers: java.util.Map[String, String], body: String,
                 matchers: java.util.Map[String, Any]): DescribingResponse = {
      import collection.JavaConversions._
      matching(path, method, query, headers.toMap, body, matchers.toMap.asInstanceOf[Map[String, Map[String, String]]])
    }

    def matching(path: String,
                 method: String = Get,
                 query: String = "",
                 headers: Map[String, String] = Map(),
                 body: String = "",
                 matchers: Map[String, Map[String, String]] = Map()): DescribingResponse = {
      DescribingResponse(new Request(method, path, PactReader.queryStringToMap(query), headers, body,
        CollectionUtils.scalaMMapToJavaMMap(matchers)))
    }

    case class DescribingResponse(request: Request) {
      /**
       * supports java DSL
       */
      def willRespondWith(status: Int, headers: java.util.Map[String, String], body: String, matchers: JSONObject): PactWithAtLeastOneRequest = {
        import collection.JavaConversions._
        willRespondWith(status, headers.toMap, body, matchers)
      }

      def willRespondWith(status:Int = 200,
                          headers: Map[String,String] = Map(),
                          body: String = "",
                          matchers: Map[String, Map[String, String]] = Map()): PactWithAtLeastOneRequest = {
        builder(
          consumer,
          provider,
          state,
<<<<<<< HEAD
          Seq(new Interaction(
=======
          Seq(new RequestResponseInteraction(
>>>>>>> d5442922
            description,
            state.orNull,
            request,
            new Response(status, headers, body, CollectionUtils.scalaMMapToJavaMMap(matchers)))))
      }
    }
  }

  case class PactWithAtLeastOneRequest(consumer: Consumer, provider:Provider, state: Option[String], interactions: Seq[RequestResponseInteraction]) {
    def uponReceiving(description: String) = {
      DescribingRequest(consumer, provider, state, description, CanBuildPactFragment.additionalBuild(this))
    }

    def duringConsumerSpec[T](config: MockProviderConfig)(test: => T, verification: ConsumerTestVerification[T]): VerificationResult = {
      PactFragment(consumer, provider, interactions).duringConsumerSpec(config)(test, verification)
    }
  }

  object CanBuildPactFragment {
    type Builder = (Consumer, Provider, Option[String], Seq[RequestResponseInteraction]) => PactWithAtLeastOneRequest

    val firstBuild: Builder = PactWithAtLeastOneRequest.apply

    def additionalBuild(existing: PactWithAtLeastOneRequest): Builder = (_,_,_,i) => existing.copy(interactions = existing.interactions ++ i)
  }
}<|MERGE_RESOLUTION|>--- conflicted
+++ resolved
@@ -71,11 +71,7 @@
           consumer,
           provider,
           state,
-<<<<<<< HEAD
-          Seq(new Interaction(
-=======
           Seq(new RequestResponseInteraction(
->>>>>>> d5442922
             description,
             state.orNull,
             request,
