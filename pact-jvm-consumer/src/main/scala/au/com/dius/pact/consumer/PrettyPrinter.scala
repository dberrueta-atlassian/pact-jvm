package au.com.dius.pact.consumer

<<<<<<< HEAD
import au.com.dius.pact.model.{Interaction, _}
=======
import au.com.dius.pact.model.{RequestResponseInteraction, _}
>>>>>>> d5442922
import difflib.DiffUtils
import groovy.json.JsonOutput

import scala.Some

object PrettyPrinter {
  //TODO: allow configurable context lines
  val defaultContextLines = 3

  def print(session: PactSessionResults): String = {
    printAlmost(session.almostMatched) + printMissing(session.missing) + printUnexpected(session.unexpected)
  }

  def printDiff(label: String, expected: List[String], actual: List[String], contextLines: Int = defaultContextLines): Seq[String] = {
    import scala.collection.JavaConversions._
    val patch = DiffUtils.diff(expected, actual)
    val uDiff = DiffUtils.generateUnifiedDiff(label, "", expected, patch, contextLines)
    uDiff.toSeq
  }

  def printMapMismatch[A, B](label: String, expected: Map[A, B], actual: Map[A, B])(implicit oA: Ordering[A]): Seq[String] = {
    def stringify(m: Map[A,B]): List[String] = m.toList.sortBy(_._1).map(t => t._1+ " = " + t._2)
    printDiff(label, stringify(expected), stringify(actual))
  }

  def printStringMismatch(label: String, expected: Any, actual: Any): Seq[String] = {

    def stringify(s: String) = s.toString.split("\n").toList

    def anyToString(a: Any) : String = {
      a match {
        case None => ""
        case Some(s) => anyToString(s)
        case _ => a.toString
      }
    }

    printDiff(label, stringify(anyToString(expected)), stringify(anyToString(actual)))
  }

  def printProblem(interaction:Interaction, partial: Seq[RequestPartMismatch]): String = {
    partial.flatMap {
      case HeaderMismatch(key, expected, actual, mismatch) => printStringMismatch("Header " + key, expected, actual)
      case BodyMismatch(expected, actual, mismatch, path) => printStringMismatch("Body",
        JsonOutput.prettyPrint(expected.toString), JsonOutput.prettyPrint(actual.toString))
      case CookieMismatch(expected, actual) => printDiff("Cookies", expected.sorted, actual.sorted)
      case PathMismatch(expected, actual, _) => printDiff("Path", List(expected), List(actual), 0)
      case MethodMismatch(expected, actual) => printDiff("Method", List(expected), List(actual), 0)
    }.mkString("\n")
  }

  def printAlmost(almost: List[PartialRequestMatch]): String = {

    def partialRequestMatch(p:PartialRequestMatch): Iterable[String] = {
      val map: Map[Interaction, Seq[RequestPartMismatch]] = p.problems
      map.flatMap {
        case (_, Nil) => None
        case (i, mismatches) => Some(printProblem(i, mismatches))
      }
    }
    almost.flatMap(partialRequestMatch).mkString("\n")
  }

  def printMissing(missing: List[Interaction]) = {
    if(missing.isEmpty) {
      ""
    } else {
<<<<<<< HEAD
      s"missing:\n ${missing.map(_.getRequest).mkString("\n")}"
=======
      s"missing:\n ${missing.map(_.asInstanceOf[RequestResponseInteraction].getRequest).mkString("\n")}"
>>>>>>> d5442922
    }
  }

  def printUnexpected(unexpected: List[Request]) = {
    if(unexpected.isEmpty) {
      ""
    } else {
      s"unexpected:\n${unexpected.mkString("\n")}"
    }
  }

}<|MERGE_RESOLUTION|>--- conflicted
+++ resolved
@@ -1,10 +1,6 @@
 package au.com.dius.pact.consumer
 
-<<<<<<< HEAD
-import au.com.dius.pact.model.{Interaction, _}
-=======
 import au.com.dius.pact.model.{RequestResponseInteraction, _}
->>>>>>> d5442922
 import difflib.DiffUtils
 import groovy.json.JsonOutput
 
@@ -72,11 +68,7 @@
     if(missing.isEmpty) {
       ""
     } else {
-<<<<<<< HEAD
-      s"missing:\n ${missing.map(_.getRequest).mkString("\n")}"
-=======
       s"missing:\n ${missing.map(_.asInstanceOf[RequestResponseInteraction].getRequest).mkString("\n")}"
->>>>>>> d5442922
     }
   }
 
