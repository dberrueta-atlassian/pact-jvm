--- conflicted
+++ resolved
@@ -41,11 +41,7 @@
     private static final Logger LOGGER = LoggerFactory.getLogger(PactProviderHttpsKeystoreTest.class);
 
     @Rule
-<<<<<<< HEAD
-    public PactProviderRule mockTestProvider = new PactProviderRule("test_provider", "localhost", 11443, true,
-=======
     public PactProviderRule mockTestProvider = new PactProviderRule("test_provider", "localhost", 8447, true,
->>>>>>> 00f03169
             //Generated jks with the following command:
             //keytool -genkeypair -alias localhost -keyalg RSA -validity 36500 -keysize 512 -keystore pact-jvm-512.jks
             Paths.get("src/test/resources/keystore/pact-jvm-512.jks").toFile().getAbsolutePath(),"brentwashere", PactSpecVersion.V2, this);
