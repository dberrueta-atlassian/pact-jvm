package au.com.dius.pact.provider.groovysupport

import au.com.dius.pact.model.OptionalBody
import au.com.dius.pact.model.ProviderState
import au.com.dius.pact.model.Request
@SuppressWarnings('UnusedImport')
import au.com.dius.pact.provider.GroovyScalaUtils$
import au.com.dius.pact.provider.HttpClientFactory
import au.com.dius.pact.provider.ProviderClient
import groovy.json.JsonBuilder
import org.apache.http.HttpEntityEnclosingRequest
import org.apache.http.HttpRequest
import org.apache.http.client.entity.UrlEncodedFormEntity
import org.apache.http.entity.ContentType
import org.apache.http.entity.StringEntity
import org.apache.http.impl.client.CloseableHttpClient
import spock.lang.Specification
import spock.lang.Unroll

@SuppressWarnings(['ClosureAsLastMethodParameter', 'MethodCount'])
class ProviderClientSpec extends Specification {

  private ProviderClient client
  private provider
  private HttpRequest httpRequest
  private ProviderState state
  private HttpClientFactory httpClientFactory
  private CloseableHttpClient httpClient

  def setup() {
    provider = [
      protocol: 'http',
      host: 'localhost',
      port: 8080,
      path: '/'
    ]
<<<<<<< HEAD
    httpClient = Mock CloseableHttpClient
    httpClientFactory = Mock HttpClientFactory
    client = new ProviderClient(provider: provider, httpClientFactory: httpClientFactory)
=======
    client = GroovySpy(ProviderClient, constructorArgs: [[provider: provider]])
>>>>>>> 890d0c6d
    httpRequest = Mock HttpRequest
    state = new ProviderState('provider state')
  }

  def 'setting up headers does nothing if there are no headers'() {
    given:
    client.request = new Request('PUT', '/')

    when:
    client.setupHeaders(httpRequest)

    then:
    0 * httpRequest._
  }

  def 'setting up headers copies all headers without modification'() {
    given:
    def headers = [
      'Content-Type': ContentType.APPLICATION_ATOM_XML.toString(),
      A: 'a',
      B: 'b',
      C: 'c'
    ]
    client.request = new Request('PUT', '/', null, headers)

    when:
    client.setupHeaders(httpRequest)

    then:
    1 * httpRequest.containsHeader('Content-Type') >> true
    headers.each {
      1 * httpRequest.addHeader(it.key, it.value)
    }

    0 * httpRequest._
  }

  def 'setting up headers adds an JSON content type if none was provided'() {
    given:
    def headers = [
      A: 'a',
      B: 'b',
      C: 'c'
    ]
    client.request = new Request('PUT', '/', null, headers)

    when:
    client.setupHeaders(httpRequest)

    then:
    1 * httpRequest.containsHeader('Content-Type') >> false
    headers.each {
      1 * httpRequest.addHeader(it.key, it.value)
    }
    1 * httpRequest.addHeader('Content-Type', 'application/json')

    0 * httpRequest._
  }

  def 'setting up body does nothing if the request is not an instance of HttpEntityEnclosingRequest'() {
    when:
    client.setupBody(httpRequest)

    then:
    0 * httpRequest._
  }

  def 'setting up body does nothing if it is not a post and there is no body'() {
    given:
    httpRequest = Mock HttpEntityEnclosingRequest
    client.request = new Request('PUT', '/')

    when:
    client.setupBody(httpRequest)

    then:
    0 * httpRequest._
  }

  def 'setting up body sets a string entity if it is not a url encoded form post and there is a body'() {
    given:
    httpRequest = Mock HttpEntityEnclosingRequest
    client.request = new Request('PUT', '/', null, null, OptionalBody.body('{}'))

    when:
    client.setupBody(httpRequest)

    then:
    1 * httpRequest.setEntity { it instanceof StringEntity && it.content.text == '{}' }
    0 * httpRequest._
  }

  def 'setting up body sets a string entity if it is a url encoded form post and there is no query string'() {
    given:
    httpRequest = Mock HttpEntityEnclosingRequest
    client.request = new Request('POST', '/', null, ['Content-Type': ContentType.APPLICATION_FORM_URLENCODED.mimeType],
      OptionalBody.body('A=B'))

    when:
    client.setupBody(httpRequest)

    then:
    1 * httpRequest.setEntity { it instanceof StringEntity && it.content.text == 'A=B' }
    0 * httpRequest._
  }

  def 'setting up body sets a UrlEncodedFormEntity entity if it is urlencoded form post and there is a query string'() {
    given:
    httpRequest = Mock HttpEntityEnclosingRequest
    client.request = new Request('POST', '/', ['A': ['B', 'C']], ['Content-Type': 'application/x-www-form-urlencoded'],
      OptionalBody.body('{}'))

    when:
    client.setupBody(httpRequest)

    then:
    1 * httpRequest.setEntity { it instanceof UrlEncodedFormEntity && it.content.text == 'A=B&A=C' }
    0 * httpRequest._
  }

  @Unroll
  @SuppressWarnings('UnnecessaryBooleanExpression')
  def 'request is a url encoded form post'() {
    expect:
    def request = new Request(method, '/', ['A': ['B', 'C']], ['Content-Type': contentType],
      OptionalBody.body('{}'))
    ProviderClient.urlEncodedFormPost(request) == urlEncodedFormPost

    where:
    method      | contentType                         || urlEncodedFormPost
    'POST'      | 'application/x-www-form-urlencoded' || true
    'post'      | 'application/x-www-form-urlencoded' || true
    'PUT'       | 'application/x-www-form-urlencoded' || false
    'GET'       | 'application/x-www-form-urlencoded' || false
    'OPTION'    | 'application/x-www-form-urlencoded' || false
    'HEAD'      | 'application/x-www-form-urlencoded' || false
    'PATCH'     | 'application/x-www-form-urlencoded' || false
    'DELETE'    | 'application/x-www-form-urlencoded' || false
    'TRACE'     | 'application/x-www-form-urlencoded' || false
    'POST'      | 'application/javascript'            || false
  }

  def 'execute request filter does nothing if there is no request filter'() {
    given:
    provider.requestFilter = null

    when:
    client.executeRequestFilter(httpRequest)

    then:
    0 * _
  }

  def 'execute request filter executes any groovy closure'() {
    given:
    Boolean closureCalled = false
    provider.requestFilter = { request ->
      closureCalled = true
      httpRequest.addHeader('A', 'B')
    }

    when:
    client.executeRequestFilter(httpRequest)

    then:
    closureCalled
    1 * httpRequest.addHeader('A', 'B')
    0 * _
  }

  def 'execute request filter executes any scala closure'() {
    given:
    provider.requestFilter = GroovyScalaUtils$.MODULE$.testRequestFilter()

    when:
    client.executeRequestFilter(httpRequest)

    then:
    1 * httpRequest.addHeader('Scala', 'Was Called')
    0 * _
  }

  def 'execute request filter defaults to executing a groovy script'() {
    given:
    provider.requestFilter = 'request.addHeader("Groovy", "Was Called")'

    when:
    client.executeRequestFilter(httpRequest)

    then:
    1 * httpRequest.addHeader('Groovy', 'Was Called')
    0 * _
  }

  def 'execute request filter executes any Java Consumer'() {
    given:
    provider.requestFilter = GroovyJavaUtils.consumerRequestFilter()

    when:
    client.executeRequestFilter(httpRequest)

    then:
    1 * httpRequest.addHeader('Java Consumer', 'was called')
    0 * _
  }

  def 'execute request filter executes a Java Function'() {
    given:
    provider.requestFilter = GroovyJavaUtils.functionRequestFilter()

    when:
    client.executeRequestFilter(httpRequest)

    then:
    1 * httpRequest.addHeader('Java Function', 'was called')
    0 * _
  }

  def 'execute request filter executes any Java Function'() {
    given:
    provider.requestFilter = GroovyJavaUtils.function2RequestFilter()

    when:
    client.executeRequestFilter(httpRequest)

    then:
    1 * httpRequest.addHeader('Java Function', 'was called')
    0 * _
  }

  def 'execute request filter throws an exception with parameters in a different order'() {
    given:
    provider.requestFilter = GroovyJavaUtils.function2RequestFilterWithParametersSwapped()

    when:
    client.executeRequestFilter(httpRequest)

    then:
    thrown(RuntimeException)
    0 * _
  }

  def 'execute request filter throws an exception invalid Java Function parameters'() {
    given:
    provider.requestFilter = GroovyJavaUtils.invalidFunction2RequestFilter()

    when:
    client.executeRequestFilter(httpRequest)

    then:
    thrown(RuntimeException)
    0 * _
  }

  def 'execute request filter throws an exception for invalid java functions'() {
    given:
    provider.requestFilter = GroovyJavaUtils.supplierRequestFilter()

    when:
    client.executeRequestFilter(httpRequest)

    then:
    thrown(IllegalArgumentException)
    0 * _
  }

  def 'execute request filter executes any google collection closure'() {
    given:
    provider.requestFilter = new org.apache.commons.collections.Closure() {
      @Override
      void execute(Object request) {
        request.addHeader('Apache Collections Closure', 'Was Called')
      }
    }

    when:
    client.executeRequestFilter(httpRequest)

    then:
    1 * httpRequest.addHeader('Apache Collections Closure', 'Was Called')
    0 * _
  }

  def 'makeStateChangeRequest does nothing if there is no state change URL'() {
    given:
    def stateChangeUrl = null

    when:
    client.makeStateChangeRequest(stateChangeUrl, state, true, true, true)

    then:
    0 * _
  }

  def 'makeStateChangeRequest posts the state change if there is a state change URL'() {
    given:
    def stateChangeUrl = 'http://state.change:1244'

    when:
    client.makeStateChangeRequest(stateChangeUrl, state, true, true, true)

    then:
    1 * httpClientFactory.newClient(provider) >> httpClient
    1 * httpClient.execute({ it.method == 'POST' && it.requestLine.uri == stateChangeUrl })
    0 * _
  }

  def 'makeStateChangeRequest posts the state change if there is a state change URL and it is a URI'() {
    given:
    def stateChangeUrl = new URI('http://state.change:1244')

    when:
    client.makeStateChangeRequest(stateChangeUrl, state, true, true, true)

    then:
    1 * httpClientFactory.newClient(provider) >> httpClient
    1 * httpClient.execute({ it.method == 'POST' && it.requestLine.uri == stateChangeUrl.toString() })
    0 * _
  }

  def 'makeStateChangeRequest adds the state change values to the body if postStateInBody is true'() {
    given:
    state = new ProviderState('state one', [a: 'a', b: 1])
    def stateChangeUrl = 'http://state.change:1244'
    def exepectedBody = new JsonBuilder([
      state: 'state one',
      params: [a: 'a', b: 1],
      action: 'setup'
    ]).toPrettyString()

    when:
    client.makeStateChangeRequest(stateChangeUrl, state, true, true, true)

    then:
    1 * httpClientFactory.newClient(provider) >> httpClient
    1 * httpClient.execute({
      it.method == 'POST' && it.requestLine.uri == stateChangeUrl && it.entity.content.text == exepectedBody
    })
    0 * _
  }

  def 'makeStateChangeRequest adds the state change values to the query parameters if postStateInBody is false'() {
    given:
    state = new ProviderState('state one', [a: 'a', b: 1])
    def stateChangeUrl = 'http://state.change:1244'

    when:
    client.makeStateChangeRequest(stateChangeUrl, state, false, true, true)

    then:
    1 * httpClientFactory.newClient(provider) >> httpClient
    1 * httpClient.execute({
      it.method == 'POST' && it.requestLine.uri == 'http://state.change:1244?state=state+one&a=a&b=1&action=setup'
    })
    0 * _
  }

  def 'handles a string for the host'() {
    given:
    client.provider.host = 'my_host'
    def pactRequest = new Request()

    when:
    def request = client.newRequest(pactRequest)

    then:
    request.URI.toString() == 'http://my_host:8080/'
  }

  def 'handles a closure for the host'() {
    given:
    client.provider.host = { 'my_host_from_closure' }
    def pactRequest = new Request()

    when:
    def request = client.newRequest(pactRequest)

    then:
    request.URI.toString() == 'http://my_host_from_closure:8080/'
  }

  def 'handles non-strings for the host'() {
    given:
    client.provider.host = 12345678
    def pactRequest = new Request()

    when:
    def request = client.newRequest(pactRequest)

    then:
    request.URI.toString() == 'http://12345678:8080/'
  }

  def 'handles a number for the port'() {
    given:
    client.provider.port = 1234
    def pactRequest = new Request()

    when:
    def request = client.newRequest(pactRequest)

    then:
    request.URI.toString() == 'http://localhost:1234/'
  }

  def 'handles a closure for the port'() {
    given:
    client.provider.port = { 2345 }
    def pactRequest = new Request()

    when:
    def request = client.newRequest(pactRequest)

    then:
    request.URI.toString() == 'http://localhost:2345/'
  }

  def 'handles strings for the port'() {
    given:
    client.provider.port = '2222'
    def pactRequest = new Request()

    when:
    def request = client.newRequest(pactRequest)

    then:
    request.URI.toString() == 'http://localhost:2222/'
  }

  def 'fails in an appropriate way if the port is unable to be converted to an integer'() {
    given:
    client.provider.port = 'this is not a port'
    def pactRequest = new Request()

    when:
    def request = client.newRequest(pactRequest)

    then:
    thrown(NumberFormatException)
  }

  def 'does not decode the path if pact.verifier.disableUrlPathDecoding is set'() {
    given:
    def pactRequest = new Request()
    pactRequest.path = '/tenants/tester%2Ftoken/jobs/external-id'
    client.systemPropertySet('pact.verifier.disableUrlPathDecoding') >> true

    when:
    def request = client.newRequest(pactRequest)

    then:
    request.URI.toString() == 'http://localhost:8080/tenants/tester%2Ftoken/jobs/external-id'
  }

}<|MERGE_RESOLUTION|>--- conflicted
+++ resolved
@@ -34,13 +34,9 @@
       port: 8080,
       path: '/'
     ]
-<<<<<<< HEAD
     httpClient = Mock CloseableHttpClient
     httpClientFactory = Mock HttpClientFactory
-    client = new ProviderClient(provider: provider, httpClientFactory: httpClientFactory)
-=======
-    client = GroovySpy(ProviderClient, constructorArgs: [[provider: provider]])
->>>>>>> 890d0c6d
+    client = GroovySpy(ProviderClient, constructorArgs: [[provider: provider, httpClientFactory: httpClientFactory]])
     httpRequest = Mock HttpRequest
     state = new ProviderState('provider state')
   }
@@ -332,6 +328,7 @@
     client.makeStateChangeRequest(stateChangeUrl, state, true, true, true)
 
     then:
+    1 * client.makeStateChangeRequest(stateChangeUrl, state, true, true, true)
     0 * _
   }
 
@@ -343,6 +340,7 @@
     client.makeStateChangeRequest(stateChangeUrl, state, true, true, true)
 
     then:
+    1 * client.makeStateChangeRequest(stateChangeUrl, state, true, true, true)
     1 * httpClientFactory.newClient(provider) >> httpClient
     1 * httpClient.execute({ it.method == 'POST' && it.requestLine.uri == stateChangeUrl })
     0 * _
@@ -356,6 +354,7 @@
     client.makeStateChangeRequest(stateChangeUrl, state, true, true, true)
 
     then:
+    1 * client.makeStateChangeRequest(stateChangeUrl, state, true, true, true)
     1 * httpClientFactory.newClient(provider) >> httpClient
     1 * httpClient.execute({ it.method == 'POST' && it.requestLine.uri == stateChangeUrl.toString() })
     0 * _
@@ -375,6 +374,7 @@
     client.makeStateChangeRequest(stateChangeUrl, state, true, true, true)
 
     then:
+    1 * client.makeStateChangeRequest(stateChangeUrl, state, true, true, true)
     1 * httpClientFactory.newClient(provider) >> httpClient
     1 * httpClient.execute({
       it.method == 'POST' && it.requestLine.uri == stateChangeUrl && it.entity.content.text == exepectedBody
@@ -391,6 +391,7 @@
     client.makeStateChangeRequest(stateChangeUrl, state, false, true, true)
 
     then:
+    1 * client.makeStateChangeRequest(stateChangeUrl, state, false, true, true)
     1 * httpClientFactory.newClient(provider) >> httpClient
     1 * httpClient.execute({
       it.method == 'POST' && it.requestLine.uri == 'http://state.change:1244?state=state+one&a=a&b=1&action=setup'
