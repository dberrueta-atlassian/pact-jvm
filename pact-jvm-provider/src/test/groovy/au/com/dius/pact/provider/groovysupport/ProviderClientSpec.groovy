package au.com.dius.pact.provider.groovysupport

import au.com.dius.pact.model.OptionalBody
import au.com.dius.pact.model.ProviderState
import au.com.dius.pact.model.Request
@SuppressWarnings('UnusedImport')
import au.com.dius.pact.provider.GroovyScalaUtils$
import au.com.dius.pact.provider.HttpClientFactory
import au.com.dius.pact.provider.ProviderClient
import groovy.json.JsonBuilder
import org.apache.http.HttpEntityEnclosingRequest
import org.apache.http.HttpRequest
import org.apache.http.client.entity.UrlEncodedFormEntity
import org.apache.http.entity.ContentType
import org.apache.http.entity.StringEntity
import org.apache.http.impl.client.CloseableHttpClient
import spock.lang.Specification
import spock.lang.Unroll

@SuppressWarnings('ClosureAsLastMethodParameter')
class ProviderClientSpec extends Specification {

  private ProviderClient client
  private provider
  private HttpRequest httpRequest
  private ProviderState state
  private HttpClientFactory httpClientFactory
  private CloseableHttpClient httpClient

  def setup() {
    provider = [
      protocol: 'http',
      host: 'localhost',
      port: 8080,
      path: '/'
    ]
    httpClient = Mock CloseableHttpClient
    httpClientFactory = Mock HttpClientFactory
    client = new ProviderClient(provider: provider, httpClientFactory: httpClientFactory)
    httpRequest = Mock HttpRequest
    state = new ProviderState('provider state')
  }

  def 'setting up headers does nothing if there are no headers'() {
    given:
    client.request = new Request('PUT', '/')

    when:
    client.setupHeaders(httpRequest)

    then:
    0 * httpRequest._
  }

  def 'setting up headers copies all headers without modification'() {
    given:
    def headers = [
      'Content-Type': ContentType.APPLICATION_ATOM_XML.toString(),
      A: 'a',
      B: 'b',
      C: 'c'
    ]
    client.request = new Request('PUT', '/', null, headers)

    when:
    client.setupHeaders(httpRequest)

    then:
    1 * httpRequest.containsHeader('Content-Type') >> true
    headers.each {
      1 * httpRequest.addHeader(it.key, it.value)
    }

    0 * httpRequest._
  }

  def 'setting up headers adds an JSON content type if none was provided'() {
    given:
    def headers = [
      A: 'a',
      B: 'b',
      C: 'c'
    ]
    client.request = new Request('PUT', '/', null, headers)

    when:
    client.setupHeaders(httpRequest)

    then:
    1 * httpRequest.containsHeader('Content-Type') >> false
    headers.each {
      1 * httpRequest.addHeader(it.key, it.value)
    }
    1 * httpRequest.addHeader('Content-Type', 'application/json')

    0 * httpRequest._
  }

  def 'setting up body does nothing if the request is not an instance of HttpEntityEnclosingRequest'() {
    when:
    client.setupBody(httpRequest)

    then:
    0 * httpRequest._
  }

  def 'setting up body does nothing if it is not a post and there is no body'() {
    given:
    httpRequest = Mock HttpEntityEnclosingRequest
    client.request = new Request('PUT', '/')

    when:
    client.setupBody(httpRequest)

    then:
    0 * httpRequest._
  }

  def 'setting up body sets a string entity if it is not a url encoded form post and there is a body'() {
    given:
    httpRequest = Mock HttpEntityEnclosingRequest
    client.request = new Request('PUT', '/', null, null, OptionalBody.body('{}'))

    when:
    client.setupBody(httpRequest)

    then:
    1 * httpRequest.setEntity { it instanceof StringEntity && it.content.text == '{}' }
    0 * httpRequest._
  }

  def 'setting up body sets a string entity if it is a url encoded form post and there is no query string'() {
    given:
    httpRequest = Mock HttpEntityEnclosingRequest
    client.request = new Request('POST', '/', null, ['Content-Type': ContentType.APPLICATION_FORM_URLENCODED.mimeType],
      OptionalBody.body('A=B'))

    when:
    client.setupBody(httpRequest)

    then:
    1 * httpRequest.setEntity { it instanceof StringEntity && it.content.text == 'A=B' }
    0 * httpRequest._
  }

  def 'setting up body sets a UrlEncodedFormEntity entity if it is urlencoded form post and there is a query string'() {
    given:
    httpRequest = Mock HttpEntityEnclosingRequest
    client.request = new Request('POST', '/', ['A': ['B', 'C']], ['Content-Type': 'application/x-www-form-urlencoded'],
      OptionalBody.body('{}'))

    when:
    client.setupBody(httpRequest)

    then:
    1 * httpRequest.setEntity { it instanceof UrlEncodedFormEntity && it.content.text == 'A=B&A=C' }
    0 * httpRequest._
  }

  @Unroll
  @SuppressWarnings('UnnecessaryBooleanExpression')
  def 'request is a url encoded form post'() {
    expect:
    def request = new Request(method, '/', ['A': ['B', 'C']], ['Content-Type': contentType],
      OptionalBody.body('{}'))
    ProviderClient.urlEncodedFormPost(request) == urlEncodedFormPost

    where:
    method      | contentType                         || urlEncodedFormPost
    'POST'      | 'application/x-www-form-urlencoded' || true
    'post'      | 'application/x-www-form-urlencoded' || true
    'PUT'       | 'application/x-www-form-urlencoded' || false
    'GET'       | 'application/x-www-form-urlencoded' || false
    'OPTION'    | 'application/x-www-form-urlencoded' || false
    'HEAD'      | 'application/x-www-form-urlencoded' || false
    'PATCH'     | 'application/x-www-form-urlencoded' || false
    'DELETE'    | 'application/x-www-form-urlencoded' || false
    'TRACE'     | 'application/x-www-form-urlencoded' || false
    'POST'      | 'application/javascript'            || false
  }

  def 'execute request filter does nothing if there is no request filter'() {
    given:
    provider.requestFilter = null

    when:
    client.executeRequestFilter(httpRequest)

    then:
    0 * _
  }

  def 'execute request filter executes any groovy closure'() {
    given:
    Boolean closureCalled = false
    provider.requestFilter = { request ->
      closureCalled = true
      httpRequest.addHeader('A', 'B')
    }

    when:
    client.executeRequestFilter(httpRequest)

    then:
    closureCalled
    1 * httpRequest.addHeader('A', 'B')
    0 * _
  }

  def 'execute request filter executes any scala closure'() {
    given:
    provider.requestFilter = GroovyScalaUtils$.MODULE$.testRequestFilter()

    when:
    client.executeRequestFilter(httpRequest)

    then:
    1 * httpRequest.addHeader('Scala', 'Was Called')
    0 * _
  }

  def 'execute request filter defaults to executing a groovy script'() {
    given:
    provider.requestFilter = 'request.addHeader("Groovy", "Was Called")'

    when:
    client.executeRequestFilter(httpRequest)

    then:
    1 * httpRequest.addHeader('Groovy', 'Was Called')
    0 * _
  }

  def 'execute request filter executes any Java Consumer'() {
    given:
    provider.requestFilter = GroovyJavaUtils.consumerRequestFilter()

    when:
    client.executeRequestFilter(httpRequest)

    then:
    1 * httpRequest.addHeader('Java Consumer', 'was called')
    0 * _
  }

  def 'execute request filter executes a Java Function'() {
    given:
    provider.requestFilter = GroovyJavaUtils.functionRequestFilter()

    when:
    client.executeRequestFilter(httpRequest)

    then:
    1 * httpRequest.addHeader('Java Function', 'was called')
    0 * _
  }

  def 'execute request filter executes any Java Function'() {
    given:
    provider.requestFilter = GroovyJavaUtils.function2RequestFilter()

    when:
    client.executeRequestFilter(httpRequest)

    then:
    1 * httpRequest.addHeader('Java Function', 'was called')
    0 * _
  }

  def 'execute request filter throws an exception with parameters in a different order'() {
    given:
    provider.requestFilter = GroovyJavaUtils.function2RequestFilterWithParametersSwapped()

    when:
    client.executeRequestFilter(httpRequest)

    then:
    thrown(RuntimeException)
    0 * _
  }

  def 'execute request filter throws an exception invalid Java Function parameters'() {
    given:
    provider.requestFilter = GroovyJavaUtils.invalidFunction2RequestFilter()

    when:
    client.executeRequestFilter(httpRequest)

    then:
    thrown(RuntimeException)
    0 * _
  }

  def 'execute request filter throws an exception for invalid java functions'() {
    given:
    provider.requestFilter = GroovyJavaUtils.supplierRequestFilter()

    when:
    client.executeRequestFilter(httpRequest)

    then:
    thrown(IllegalArgumentException)
    0 * _
  }

  def 'execute request filter executes any google collection closure'() {
    given:
    provider.requestFilter = new org.apache.commons.collections.Closure() {
      @Override
      void execute(Object request) {
        request.addHeader('Apache Collections Closure', 'Was Called')
      }
    }

    when:
    client.executeRequestFilter(httpRequest)

    then:
    1 * httpRequest.addHeader('Apache Collections Closure', 'Was Called')
    0 * _
  }

<<<<<<< HEAD
  def 'makeStateChangeRequest does nothing if there is no state change URL'() {
    given:
    def stateChangeUrl = null

    when:
    client.makeStateChangeRequest(stateChangeUrl, state, true, true, true)

    then:
    0 * _
  }

  def 'makeStateChangeRequest posts the state change if there is a state change URL'() {
    given:
    def stateChangeUrl = 'http://state.change:1244'

    when:
    client.makeStateChangeRequest(stateChangeUrl, state, true, true, true)

    then:
    1 * httpClientFactory.newClient(provider) >> httpClient
    1 * httpClient.execute({ it.method == 'POST' && it.requestLine.uri == stateChangeUrl })
    0 * _
  }

  def 'makeStateChangeRequest posts the state change if there is a state change URL and it is a URI'() {
    given:
    def stateChangeUrl = new URI('http://state.change:1244')

    when:
    client.makeStateChangeRequest(stateChangeUrl, state, true, true, true)

    then:
    1 * httpClientFactory.newClient(provider) >> httpClient
    1 * httpClient.execute({ it.method == 'POST' && it.requestLine.uri == stateChangeUrl.toString() })
    0 * _
  }

  def 'makeStateChangeRequest adds the state change values to the body if postStateInBody is true'() {
    given:
    state = new ProviderState('state one', [a: 'a', b: 1])
    def stateChangeUrl = 'http://state.change:1244'
    def exepectedBody = new JsonBuilder([
      state: 'state one',
      params: [a: 'a', b: 1],
      action: 'setup'
    ]).toPrettyString()

    when:
    client.makeStateChangeRequest(stateChangeUrl, state, true, true, true)

    then:
    1 * httpClientFactory.newClient(provider) >> httpClient
    1 * httpClient.execute({
      it.method == 'POST' && it.requestLine.uri == stateChangeUrl && it.entity.content.text == exepectedBody
    })
    0 * _
  }

  def 'makeStateChangeRequest adds the state change values to the query parameters if postStateInBody is false'() {
    given:
    state = new ProviderState('state one', [a: 'a', b: 1])
    def stateChangeUrl = 'http://state.change:1244'

    when:
    client.makeStateChangeRequest(stateChangeUrl, state, false, true, true)

    then:
    1 * httpClientFactory.newClient(provider) >> httpClient
    1 * httpClient.execute({
      it.method == 'POST' && it.requestLine.uri == 'http://state.change:1244?state=state+one&a=a&b=1&action=setup'
    })
    0 * _
=======
  def 'handles a string for the host'() {
    given:
    client.provider.host = 'my_host'
    def pactRequest = new Request()

    when:
    def request = client.newRequest(pactRequest)

    then:
    request.URI.toString() == 'http://my_host:8080/'
  }

  def 'handles a closure for the host'() {
    given:
    client.provider.host = { 'my_host_from_closure' }
    def pactRequest = new Request()

    when:
    def request = client.newRequest(pactRequest)

    then:
    request.URI.toString() == 'http://my_host_from_closure:8080/'
  }

  def 'handles non-strings for the host'() {
    given:
    client.provider.host = 12345678
    def pactRequest = new Request()

    when:
    def request = client.newRequest(pactRequest)

    then:
    request.URI.toString() == 'http://12345678:8080/'
  }

  def 'handles a number for the port'() {
    given:
    client.provider.port = 1234
    def pactRequest = new Request()

    when:
    def request = client.newRequest(pactRequest)

    then:
    request.URI.toString() == 'http://localhost:1234/'
  }

  def 'handles a closure for the port'() {
    given:
    client.provider.port = { 2345 }
    def pactRequest = new Request()

    when:
    def request = client.newRequest(pactRequest)

    then:
    request.URI.toString() == 'http://localhost:2345/'
  }

  def 'handles strings for the port'() {
    given:
    client.provider.port = '2222'
    def pactRequest = new Request()

    when:
    def request = client.newRequest(pactRequest)

    then:
    request.URI.toString() == 'http://localhost:2222/'
  }

  def 'fails in an appropriate way if the port is unable to be converted to an integer'() {
    given:
    client.provider.port = 'this is not a port'
    def pactRequest = new Request()

    when:
    def request = client.newRequest(pactRequest)

    then:
    thrown(NumberFormatException)
>>>>>>> 1f8ca88f
  }

}<|MERGE_RESOLUTION|>--- conflicted
+++ resolved
@@ -17,7 +17,7 @@
 import spock.lang.Specification
 import spock.lang.Unroll
 
-@SuppressWarnings('ClosureAsLastMethodParameter')
+@SuppressWarnings(['ClosureAsLastMethodParameter', 'MethodCount'])
 class ProviderClientSpec extends Specification {
 
   private ProviderClient client
@@ -320,7 +320,6 @@
     0 * _
   }
 
-<<<<<<< HEAD
   def 'makeStateChangeRequest does nothing if there is no state change URL'() {
     given:
     def stateChangeUrl = null
@@ -393,7 +392,8 @@
       it.method == 'POST' && it.requestLine.uri == 'http://state.change:1244?state=state+one&a=a&b=1&action=setup'
     })
     0 * _
-=======
+  }
+
   def 'handles a string for the host'() {
     given:
     client.provider.host = 'my_host'
@@ -476,7 +476,6 @@
 
     then:
     thrown(NumberFormatException)
->>>>>>> 1f8ca88f
   }
 
 }