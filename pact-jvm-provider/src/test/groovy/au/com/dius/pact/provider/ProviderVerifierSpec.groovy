package au.com.dius.pact.provider

<<<<<<< HEAD
import au.com.dius.pact.model.Interaction
import au.com.dius.pact.model.Pact
=======
import au.com.dius.pact.model.RequestResponseInteraction
import au.com.dius.pact.model.RequestResponsePact
>>>>>>> d5442922
import au.com.dius.pact.model.v3.messaging.Message
import au.com.dius.pact.model.v3.messaging.MessagePact
import spock.lang.Specification

class ProviderVerifierSpec extends Specification {

  ProviderVerifier verifier

  def setup() {
    verifier = new ProviderVerifier()
  }

  def 'if no consumer filter is defined, returns true'() {
    given:
    verifier.projectHasProperty = { false }
    def consumer = [:]

    when:
    boolean result = verifier.filterConsumers(consumer)

    then:
    result
  }

  def 'if a consumer filter is defined, returns false if the consumer name does not match'() {
    given:
    verifier.projectHasProperty = { it == ProviderVerifier.PACT_FILTER_CONSUMERS }
    verifier.projectGetProperty = { 'fred,joe' }
    def consumer = [name: 'bob']

    when:
    boolean result = verifier.filterConsumers(consumer)

    then:
    !result
  }

  def 'if a consumer filter is defined, returns true if the consumer name does match'() {
    given:
    verifier.projectHasProperty = { it == ProviderVerifier.PACT_FILTER_CONSUMERS }
    verifier.projectGetProperty = { 'fred,joe,bob' }
    def consumer = [name: 'bob']

    when:
    boolean result = verifier.filterConsumers(consumer)

    then:
    result
  }

  def 'trims whitespaces off the consumer names'() {
    given:
    verifier.projectHasProperty = { it == ProviderVerifier.PACT_FILTER_CONSUMERS }
    verifier.projectGetProperty = { 'fred,\tjoe, bob\n' }
    def consumer = [name: 'bob']

    when:
    boolean result = verifier.filterConsumers(consumer)

    then:
    result
  }

  def 'if no interaction filter is defined, returns true'() {
    given:
    verifier.projectHasProperty = { false }
    def interaction = [:]

    when:
    boolean result = verifier.filterInteractions(interaction)

    then:
    result
  }

  def 'if an interaction filter is defined, returns false if the interaction description does not match'() {
    given:
    verifier.projectHasProperty = { it == ProviderVerifier.PACT_FILTER_DESCRIPTION }
    verifier.projectGetProperty = { 'fred' }
    def interaction = [description: 'bob']

    when:
    boolean result = verifier.filterInteractions(interaction)

    then:
    !result
  }

  def 'if an interaction filter is defined, returns true if the interaction description does match'() {
    given:
    verifier.projectHasProperty = { it == ProviderVerifier.PACT_FILTER_DESCRIPTION }
    verifier.projectGetProperty = { 'bob' }
    def interaction = [description: 'bob']

    when:
    boolean result = verifier.filterInteractions(interaction)

    then:
    result
  }

  def 'uses regexs to match the description'() {
    given:
    verifier.projectHasProperty = { it == ProviderVerifier.PACT_FILTER_DESCRIPTION }
    verifier.projectGetProperty = { 'bob.*' }
    def interaction = [description: 'bobby']

    when:
    boolean result = verifier.filterInteractions(interaction)

    then:
    result
  }

  def 'if no state filter is defined, returns true'() {
    given:
    verifier.projectHasProperty = { false }
    def interaction = [:]

    when:
    boolean result = verifier.filterInteractions(interaction)

    then:
    result
  }

  def 'if a state filter is defined, returns false if the interaction state does not match'() {
    given:
    verifier.projectHasProperty = { it == ProviderVerifier.PACT_FILTER_PROVIDERSTATE }
    verifier.projectGetProperty = { 'fred' }
    def interaction = [providerState: 'bob']

    when:
    boolean result = verifier.filterInteractions(interaction)

    then:
    !result
  }

  def 'if a state filter is defined, returns true if the interaction state does match'() {
    given:
    verifier.projectHasProperty = { it == ProviderVerifier.PACT_FILTER_PROVIDERSTATE }
    verifier.projectGetProperty = { 'bob' }
    def interaction = [providerState: 'bob']

    when:
    boolean result = verifier.filterInteractions(interaction)

    then:
    result
  }

  def 'uses regexs to match the state'() {
    given:
    verifier.projectHasProperty = { it == ProviderVerifier.PACT_FILTER_PROVIDERSTATE }
    verifier.projectGetProperty = { 'bob.*' }
    def interaction = [providerState: 'bobby']

    when:
    boolean result = verifier.filterInteractions(interaction)

    then:
    result
  }

  def 'if the state filter is empty, returns false if the interaction state is defined'() {
    given:
    verifier.projectHasProperty = { it == ProviderVerifier.PACT_FILTER_PROVIDERSTATE }
    verifier.projectGetProperty = { '' }
    def interaction = [providerState: 'bob']

    when:
    boolean result = verifier.filterInteractions(interaction)

    then:
    !result
  }

  def 'if the state filter is empty, returns true if the interaction state is not defined'() {
    given:
    verifier.projectHasProperty = { it == ProviderVerifier.PACT_FILTER_PROVIDERSTATE }
    verifier.projectGetProperty = { '' }
    def interaction = [providerState: null]

    when:
    boolean result = verifier.filterInteractions(interaction)

    then:
    result
  }

  def 'if the state filter and interaction filter is defined, must match both'() {
    given:
    verifier.projectHasProperty = { true }
    verifier.projectGetProperty = {
      switch (it) {
        case ProviderVerifier.PACT_FILTER_DESCRIPTION:
          '.*ddy'
          break
        case ProviderVerifier.PACT_FILTER_PROVIDERSTATE:
          'bob.*'
          break
      }
    }
    def interaction = [providerState: 'bobby', description: 'freddy']

    when:
    boolean result = verifier.filterInteractions(interaction)

    then:
    result
  }

  def 'if the state filter and interaction filter is defined, is false if description does not match'() {
    given:
    verifier.projectHasProperty = { true }
    verifier.projectGetProperty = {
      switch (it) {
        case ProviderVerifier.PACT_FILTER_DESCRIPTION:
          '.*ddy'
          break
        case ProviderVerifier.PACT_FILTER_PROVIDERSTATE:
          'bob.*'
          break
      }
    }
    def interaction = [providerState: 'boddy', description: 'freddy']

    when:
    boolean result = verifier.filterInteractions(interaction)

    then:
    !result
  }

  def 'if the state filter and interaction filter is defined, is false if state does not match'() {
    given:
    verifier.projectHasProperty = { true }
    verifier.projectGetProperty = {
      switch (it) {
        case ProviderVerifier.PACT_FILTER_DESCRIPTION:
          '.*ddy'
          break
        case ProviderVerifier.PACT_FILTER_PROVIDERSTATE:
          'bob.*'
          break
      }
    }
    def interaction = [providerState: 'bobby', description: 'frebby']

    when:
    boolean result = verifier.filterInteractions(interaction)

    then:
    !result
  }

  def 'if the state filter and interaction filter is defined, is false if both do not match'() {
    given:
    verifier.projectHasProperty = { true }
    verifier.projectGetProperty = {
      switch (it) {
        case ProviderVerifier.PACT_FILTER_DESCRIPTION:
          '.*ddy'
          break
        case ProviderVerifier.PACT_FILTER_PROVIDERSTATE:
          'bob.*'
          break
      }
    }
    def interaction = [providerState: 'joe', description: 'authur']

    when:
    boolean result = verifier.filterInteractions(interaction)

    then:
    !result
  }

  def 'extract interactions from a V2 pact'() {
    given:
<<<<<<< HEAD
    def interaction = new Interaction('test interaction')
    def pact = new Pact(null, null, [interaction])
=======
    def interaction = new RequestResponseInteraction('test interaction')
    def pact = new RequestResponsePact(null, null, [interaction])
>>>>>>> d5442922

    when:
    def result = verifier.interactions(pact)

    then:
    result == [interaction]
  }

  def 'extract interactions from a Message pact'() {
    given:
    def interaction = new Message('test message')
    def pact = new MessagePact(messages: [ interaction ])

    when:
    def result = verifier.interactions(pact)

    then:
    result == [interaction]
  }

}<|MERGE_RESOLUTION|>--- conflicted
+++ resolved
@@ -1,12 +1,7 @@
 package au.com.dius.pact.provider
 
-<<<<<<< HEAD
-import au.com.dius.pact.model.Interaction
-import au.com.dius.pact.model.Pact
-=======
 import au.com.dius.pact.model.RequestResponseInteraction
 import au.com.dius.pact.model.RequestResponsePact
->>>>>>> d5442922
 import au.com.dius.pact.model.v3.messaging.Message
 import au.com.dius.pact.model.v3.messaging.MessagePact
 import spock.lang.Specification
@@ -288,13 +283,8 @@
 
   def 'extract interactions from a V2 pact'() {
     given:
-<<<<<<< HEAD
-    def interaction = new Interaction('test interaction')
-    def pact = new Pact(null, null, [interaction])
-=======
     def interaction = new RequestResponseInteraction('test interaction')
     def pact = new RequestResponsePact(null, null, [interaction])
->>>>>>> d5442922
 
     when:
     def result = verifier.interactions(pact)
